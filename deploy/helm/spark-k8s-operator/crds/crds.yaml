---
apiVersion: apiextensions.k8s.io/v1
kind: CustomResourceDefinition
metadata:
  name: sparkapplications.spark.stackable.tech
  annotations:
    helm.sh/resource-policy: keep
spec:
  group: spark.stackable.tech
  names:
    categories: []
    kind: SparkApplication
    plural: sparkapplications
    shortNames:
      - sparkapp
    singular: sparkapplication
  scope: Namespaced
  versions:
    - additionalPrinterColumns: []
      name: v1alpha1
      schema:
        openAPIV3Schema:
          description: Auto-generated derived type for SparkApplicationSpec via `CustomResource`
          properties:
            spec:
              description: |-
                A Spark cluster stacklet. This resource is managed by the Stackable operator for Apache Spark.
                Find more information on how to use it and the resources that the operator generates in the
                [operator documentation](https://docs.stackable.tech/home/nightly/spark-k8s/).

                The SparkApplication CRD looks a little different than the CRDs of the other products on the
                Stackable Data Platform.
              properties:
                args:
                  default: []
                  description: Arguments passed directly to the job artifact.
                  items:
                    type: string
                  type: array
                deps:
                  default:
                    excludePackages: []
                    packages: []
                    repositories: []
                    requirements: []
                  description: |-
                    Job dependencies: a list of python packages that will be installed via pip, a list of packages
                    or repositories that is passed directly to spark-submit, or a list of excluded packages
                    (also passed directly to spark-submit).
                  properties:
                    excludePackages:
                      default: []
                      description: A list of excluded packages that is passed directly to `spark-submit`.
                      items:
                        type: string
                      type: array
                    packages:
                      default: []
                      description: A list of packages that is passed directly to `spark-submit`.
                      items:
                        type: string
                      type: array
                    repositories:
                      default: []
                      description: A list of repositories that is passed directly to `spark-submit`.
                      items:
                        type: string
                      type: array
                    requirements:
                      default: []
                      description: |-
                        Under the `requirements` you can specify Python dependencies that will be installed with `pip`.
                        Example: `tabulate==0.8.9`
                      items:
                        type: string
                      type: array
                  type: object
                driver:
                  description: |-
                    The driver role specifies the configuration that, together with the driver pod template, is used by
                    Spark to create driver pods.
                  nullable: true
                  properties:
                    cliOverrides:
                      additionalProperties:
                        type: string
                      default: {}
                      type: object
                    config:
                      default: {}
                      properties:
                        affinity:
                          default:
                            nodeAffinity: null
                            nodeSelector: null
                            podAffinity: null
                            podAntiAffinity: null
                          description: |-
                            These configuration settings control
                            [Pod placement](https://docs.stackable.tech/home/nightly/concepts/operations/pod_placement).
                          properties:
                            nodeAffinity:
                              description: Same as the `spec.affinity.nodeAffinity` field on the Pod, see the [Kubernetes docs](https://kubernetes.io/docs/concepts/scheduling-eviction/assign-pod-node)
                              nullable: true
                              type: object
                              x-kubernetes-preserve-unknown-fields: true
                            nodeSelector:
                              additionalProperties:
                                type: string
                              description: Simple key-value pairs forming a nodeSelector, see the [Kubernetes docs](https://kubernetes.io/docs/concepts/scheduling-eviction/assign-pod-node)
                              nullable: true
                              type: object
                            podAffinity:
                              description: Same as the `spec.affinity.podAffinity` field on the Pod, see the [Kubernetes docs](https://kubernetes.io/docs/concepts/scheduling-eviction/assign-pod-node)
                              nullable: true
                              type: object
                              x-kubernetes-preserve-unknown-fields: true
                            podAntiAffinity:
                              description: Same as the `spec.affinity.podAntiAffinity` field on the Pod, see the [Kubernetes docs](https://kubernetes.io/docs/concepts/scheduling-eviction/assign-pod-node)
                              nullable: true
                              type: object
                              x-kubernetes-preserve-unknown-fields: true
                          type: object
                        logging:
                          default:
                            containers: {}
                            enableVectorAgent: null
                          description: Logging configuration, learn more in the [logging concept documentation](https://docs.stackable.tech/home/nightly/concepts/logging).
                          properties:
                            containers:
                              additionalProperties:
                                anyOf:
                                  - required:
                                      - custom
                                  - {}
                                description: Log configuration of the container
                                properties:
                                  console:
                                    description: Configuration for the console appender
                                    nullable: true
                                    properties:
                                      level:
                                        description: |-
                                          The log level threshold.
                                          Log events with a lower log level are discarded.
                                        enum:
                                          - TRACE
                                          - DEBUG
                                          - INFO
                                          - WARN
                                          - ERROR
                                          - FATAL
                                          - NONE
                                          - null
                                        nullable: true
                                        type: string
                                    type: object
                                  custom:
                                    description: Log configuration provided in a ConfigMap
                                    properties:
                                      configMap:
                                        description: ConfigMap containing the log configuration files
                                        nullable: true
                                        type: string
                                    type: object
                                  file:
                                    description: Configuration for the file appender
                                    nullable: true
                                    properties:
                                      level:
                                        description: |-
                                          The log level threshold.
                                          Log events with a lower log level are discarded.
                                        enum:
                                          - TRACE
                                          - DEBUG
                                          - INFO
                                          - WARN
                                          - ERROR
                                          - FATAL
                                          - NONE
                                          - null
                                        nullable: true
                                        type: string
                                    type: object
                                  loggers:
                                    additionalProperties:
                                      description: Configuration of a logger
                                      properties:
                                        level:
                                          description: |-
                                            The log level threshold.
                                            Log events with a lower log level are discarded.
                                          enum:
                                            - TRACE
                                            - DEBUG
                                            - INFO
                                            - WARN
                                            - ERROR
                                            - FATAL
                                            - NONE
                                            - null
                                          nullable: true
                                          type: string
                                      type: object
                                    default: {}
                                    description: Configuration per logger
                                    type: object
                                type: object
                              description: Log configuration per container.
                              type: object
                            enableVectorAgent:
                              description: Wether or not to deploy a container with the Vector log agent.
                              nullable: true
                              type: boolean
                          type: object
                        requestedSecretLifetime:
                          description: |-
                            Request secret (currently only autoTls certificates) lifetime from the secret operator, e.g. `7d`, or `30d`.
                            This can be shortened by the `maxCertificateLifetime` setting on the SecretClass issuing the TLS certificate.
                          nullable: true
                          type: string
                        resources:
                          default:
                            cpu:
                              max: null
                              min: null
                            memory:
                              limit: null
                              runtimeLimits: {}
                            storage: {}
                          description: |-
                            Resource usage is configured here, this includes CPU usage, memory usage and disk storage
                            usage, if this role needs any.
                          properties:
                            cpu:
                              default:
                                max: null
                                min: null
                              properties:
                                max:
                                  description: |-
                                    The maximum amount of CPU cores that can be requested by Pods.
                                    Equivalent to the `limit` for Pod resource configuration.
                                    Cores are specified either as a decimal point number or as milli units.
                                    For example:`1.5` will be 1.5 cores, also written as `1500m`.
                                  nullable: true
                                  type: string
                                min:
                                  description: |-
                                    The minimal amount of CPU cores that Pods need to run.
                                    Equivalent to the `request` for Pod resource configuration.
                                    Cores are specified either as a decimal point number or as milli units.
                                    For example:`1.5` will be 1.5 cores, also written as `1500m`.
                                  nullable: true
                                  type: string
                              type: object
                            memory:
                              properties:
                                limit:
                                  description: |-
                                    The maximum amount of memory that should be available to the Pod.
                                    Specified as a byte [Quantity](https://kubernetes.io/docs/reference/kubernetes-api/common-definitions/quantity/),
                                    which means these suffixes are supported: E, P, T, G, M, k.
                                    You can also use the power-of-two equivalents: Ei, Pi, Ti, Gi, Mi, Ki.
                                    For example, the following represent roughly the same value:
                                    `128974848, 129e6, 129M,  128974848000m, 123Mi`
                                  nullable: true
                                  type: string
                                runtimeLimits:
                                  description: Additional options that can be specified.
                                  type: object
                              type: object
                            storage:
                              type: object
                          type: object
                        volumeMounts:
                          description: Volume mounts for the spark-submit, driver and executor pods.
                          items:
                            type: object
                            x-kubernetes-preserve-unknown-fields: true
                          type: array
                      type: object
                    configOverrides:
                      additionalProperties:
                        additionalProperties:
                          type: string
                        type: object
                      default: {}
                      description: |-
                        The `configOverrides` can be used to configure properties in product config files
                        that are not exposed in the CRD. Read the
                        [config overrides documentation](https://docs.stackable.tech/home/nightly/concepts/overrides#config-overrides)
                        and consult the operator specific usage guide documentation for details on the
                        available config files and settings for the specific product.
                      type: object
                    envOverrides:
                      additionalProperties:
                        type: string
                      default: {}
                      description: |-
                        `envOverrides` configure environment variables to be set in the Pods.
                        It is a map from strings to strings - environment variables and the value to set.
                        Read the
                        [environment variable overrides documentation](https://docs.stackable.tech/home/nightly/concepts/overrides#env-overrides)
                        for more information and consult the operator specific usage guide to find out about
                        the product specific environment variables that are available.
                      type: object
                    jvmArgumentOverrides:
                      default:
                        add: []
                        remove: []
                        removeRegex: []
                      description: |-
                        Allows overriding JVM arguments.
                        Please read on the [JVM argument overrides documentation](https://docs.stackable.tech/home/nightly/concepts/overrides#jvm-argument-overrides)
                        for details on the usage.
                      properties:
                        add:
                          default: []
                          description: JVM arguments to be added
                          items:
                            type: string
                          type: array
                        remove:
                          default: []
                          description: JVM arguments to be removed by exact match
                          items:
                            type: string
                          type: array
                        removeRegex:
                          default: []
                          description: JVM arguments matching any of this regexes will be removed
                          items:
                            type: string
                          type: array
                      type: object
                    podOverrides:
                      default: {}
                      description: |-
                        In the `podOverrides` property you can define a
                        [PodTemplateSpec](https://kubernetes.io/docs/reference/generated/kubernetes-api/v1.27/#podtemplatespec-v1-core)
                        to override any property that can be set on a Kubernetes Pod.
                        Read the
                        [Pod overrides documentation](https://docs.stackable.tech/home/nightly/concepts/overrides#pod-overrides)
                        for more information.
                      type: object
                      x-kubernetes-preserve-unknown-fields: true
                  type: object
                env:
                  default: []
                  description: |-
                    A list of environment variables that will be set in the job pod and the driver and executor
                    pod templates.
                  items:
                    description: EnvVar represents an environment variable present in a Container.
                    properties:
                      name:
                        description: Name of the environment variable. May consist of any printable ASCII characters except '='.
                        type: string
                      value:
                        description: 'Variable references $(VAR_NAME) are expanded using the previously defined environment variables in the container and any service environment variables. If a variable cannot be resolved, the reference in the input string will be unchanged. Double $$ are reduced to a single $, which allows for escaping the $(VAR_NAME) syntax: i.e. "$$(VAR_NAME)" will produce the string literal "$(VAR_NAME)". Escaped references will never be expanded, regardless of whether the variable exists or not. Defaults to "".'
                        type: string
                      valueFrom:
                        description: Source for the environment variable's value. Cannot be used if value is not empty.
                        properties:
                          configMapKeyRef:
                            description: Selects a key of a ConfigMap.
                            properties:
                              key:
                                description: The key to select.
                                type: string
                              name:
                                description: 'Name of the referent. This field is effectively required, but due to backwards compatibility is allowed to be empty. Instances of this type with an empty value here are almost certainly wrong. More info: https://kubernetes.io/docs/concepts/overview/working-with-objects/names/#names'
                                type: string
                              optional:
                                description: Specify whether the ConfigMap or its key must be defined
                                type: boolean
                            required:
                              - key
                              - name
                            type: object
                          fieldRef:
                            description: 'Selects a field of the pod: supports metadata.name, metadata.namespace, `metadata.labels[''<KEY>'']`, `metadata.annotations[''<KEY>'']`, spec.nodeName, spec.serviceAccountName, status.hostIP, status.podIP, status.podIPs.'
                            properties:
                              apiVersion:
                                description: Version of the schema the FieldPath is written in terms of, defaults to "v1".
                                type: string
                              fieldPath:
                                description: Path of the field to select in the specified API version.
                                type: string
                            required:
                              - fieldPath
                            type: object
                          fileKeyRef:
                            description: FileKeyRef selects a key of the env file. Requires the EnvFiles feature gate to be enabled.
                            properties:
                              key:
                                description: The key within the env file. An invalid key will prevent the pod from starting. The keys defined within a source may consist of any printable ASCII characters except '='. During Alpha stage of the EnvFiles feature gate, the key size is limited to 128 characters.
                                type: string
                              optional:
                                description: |-
                                  Specify whether the file or its key must be defined. If the file or key does not exist, then the env var is not published. If optional is set to true and the specified key does not exist, the environment variable will not be set in the Pod's containers.

                                  If optional is set to false and the specified key does not exist, an error will be returned during Pod creation.
                                type: boolean
                              path:
                                description: The path within the volume from which to select the file. Must be relative and may not contain the '..' path or start with '..'.
                                type: string
                              volumeName:
                                description: The name of the volume mount containing the env file.
                                type: string
                            required:
                              - key
                              - path
                              - volumeName
                            type: object
                          resourceFieldRef:
                            description: 'Selects a resource of the container: only resources limits and requests (limits.cpu, limits.memory, limits.ephemeral-storage, requests.cpu, requests.memory and requests.ephemeral-storage) are currently supported.'
                            properties:
                              containerName:
                                description: 'Container name: required for volumes, optional for env vars'
                                type: string
                              divisor:
                                description: Specifies the output format of the exposed resources, defaults to "1"
                                type: string
                              resource:
                                description: 'Required: resource to select'
                                type: string
                            required:
                              - resource
                            type: object
                          secretKeyRef:
                            description: Selects a key of a secret in the pod's namespace
                            properties:
                              key:
                                description: The key of the secret to select from.  Must be a valid secret key.
                                type: string
                              name:
                                description: 'Name of the referent. This field is effectively required, but due to backwards compatibility is allowed to be empty. Instances of this type with an empty value here are almost certainly wrong. More info: https://kubernetes.io/docs/concepts/overview/working-with-objects/names/#names'
                                type: string
                              optional:
                                description: Specify whether the Secret or its key must be defined
                                type: boolean
                            required:
                              - key
                              - name
                            type: object
                        type: object
                    required:
                      - name
                    type: object
                  type: array
                executor:
                  description: |-
                    The executor role specifies the configuration that, together with the driver pod template, is used by
                    Spark to create the executor pods.
                    This is RoleGroup instead of plain CommonConfiguration because it needs to allow for the number of replicas.
                    to be specified.
                  nullable: true
                  properties:
                    cliOverrides:
                      additionalProperties:
                        type: string
                      default: {}
                      type: object
                    config:
                      default: {}
                      properties:
                        affinity:
                          default:
                            nodeAffinity: null
                            nodeSelector: null
                            podAffinity: null
                            podAntiAffinity: null
                          description: |-
                            These configuration settings control
                            [Pod placement](https://docs.stackable.tech/home/nightly/concepts/operations/pod_placement).
                          properties:
                            nodeAffinity:
                              description: Same as the `spec.affinity.nodeAffinity` field on the Pod, see the [Kubernetes docs](https://kubernetes.io/docs/concepts/scheduling-eviction/assign-pod-node)
                              nullable: true
                              type: object
                              x-kubernetes-preserve-unknown-fields: true
                            nodeSelector:
                              additionalProperties:
                                type: string
                              description: Simple key-value pairs forming a nodeSelector, see the [Kubernetes docs](https://kubernetes.io/docs/concepts/scheduling-eviction/assign-pod-node)
                              nullable: true
                              type: object
                            podAffinity:
                              description: Same as the `spec.affinity.podAffinity` field on the Pod, see the [Kubernetes docs](https://kubernetes.io/docs/concepts/scheduling-eviction/assign-pod-node)
                              nullable: true
                              type: object
                              x-kubernetes-preserve-unknown-fields: true
                            podAntiAffinity:
                              description: Same as the `spec.affinity.podAntiAffinity` field on the Pod, see the [Kubernetes docs](https://kubernetes.io/docs/concepts/scheduling-eviction/assign-pod-node)
                              nullable: true
                              type: object
                              x-kubernetes-preserve-unknown-fields: true
                          type: object
                        logging:
                          default:
                            containers: {}
                            enableVectorAgent: null
                          description: Logging configuration, learn more in the [logging concept documentation](https://docs.stackable.tech/home/nightly/concepts/logging).
                          properties:
                            containers:
                              additionalProperties:
                                anyOf:
                                  - required:
                                      - custom
                                  - {}
                                description: Log configuration of the container
                                properties:
                                  console:
                                    description: Configuration for the console appender
                                    nullable: true
                                    properties:
                                      level:
                                        description: |-
                                          The log level threshold.
                                          Log events with a lower log level are discarded.
                                        enum:
                                          - TRACE
                                          - DEBUG
                                          - INFO
                                          - WARN
                                          - ERROR
                                          - FATAL
                                          - NONE
                                          - null
                                        nullable: true
                                        type: string
                                    type: object
                                  custom:
                                    description: Log configuration provided in a ConfigMap
                                    properties:
                                      configMap:
                                        description: ConfigMap containing the log configuration files
                                        nullable: true
                                        type: string
                                    type: object
                                  file:
                                    description: Configuration for the file appender
                                    nullable: true
                                    properties:
                                      level:
                                        description: |-
                                          The log level threshold.
                                          Log events with a lower log level are discarded.
                                        enum:
                                          - TRACE
                                          - DEBUG
                                          - INFO
                                          - WARN
                                          - ERROR
                                          - FATAL
                                          - NONE
                                          - null
                                        nullable: true
                                        type: string
                                    type: object
                                  loggers:
                                    additionalProperties:
                                      description: Configuration of a logger
                                      properties:
                                        level:
                                          description: |-
                                            The log level threshold.
                                            Log events with a lower log level are discarded.
                                          enum:
                                            - TRACE
                                            - DEBUG
                                            - INFO
                                            - WARN
                                            - ERROR
                                            - FATAL
                                            - NONE
                                            - null
                                          nullable: true
                                          type: string
                                      type: object
                                    default: {}
                                    description: Configuration per logger
                                    type: object
                                type: object
                              description: Log configuration per container.
                              type: object
                            enableVectorAgent:
                              description: Wether or not to deploy a container with the Vector log agent.
                              nullable: true
                              type: boolean
                          type: object
                        requestedSecretLifetime:
                          description: |-
                            Request secret (currently only autoTls certificates) lifetime from the secret operator, e.g. `7d`, or `30d`.
                            This can be shortened by the `maxCertificateLifetime` setting on the SecretClass issuing the TLS certificate.
                          nullable: true
                          type: string
                        resources:
                          default:
                            cpu:
                              max: null
                              min: null
                            memory:
                              limit: null
                              runtimeLimits: {}
                            storage: {}
                          description: |-
                            Resource usage is configured here, this includes CPU usage, memory usage and disk storage
                            usage, if this role needs any.
                          properties:
                            cpu:
                              default:
                                max: null
                                min: null
                              properties:
                                max:
                                  description: |-
                                    The maximum amount of CPU cores that can be requested by Pods.
                                    Equivalent to the `limit` for Pod resource configuration.
                                    Cores are specified either as a decimal point number or as milli units.
                                    For example:`1.5` will be 1.5 cores, also written as `1500m`.
                                  nullable: true
                                  type: string
                                min:
                                  description: |-
                                    The minimal amount of CPU cores that Pods need to run.
                                    Equivalent to the `request` for Pod resource configuration.
                                    Cores are specified either as a decimal point number or as milli units.
                                    For example:`1.5` will be 1.5 cores, also written as `1500m`.
                                  nullable: true
                                  type: string
                              type: object
                            memory:
                              properties:
                                limit:
                                  description: |-
                                    The maximum amount of memory that should be available to the Pod.
                                    Specified as a byte [Quantity](https://kubernetes.io/docs/reference/kubernetes-api/common-definitions/quantity/),
                                    which means these suffixes are supported: E, P, T, G, M, k.
                                    You can also use the power-of-two equivalents: Ei, Pi, Ti, Gi, Mi, Ki.
                                    For example, the following represent roughly the same value:
                                    `128974848, 129e6, 129M,  128974848000m, 123Mi`
                                  nullable: true
                                  type: string
                                runtimeLimits:
                                  description: Additional options that can be specified.
                                  type: object
                              type: object
                            storage:
                              type: object
                          type: object
                        volumeMounts:
                          description: Volume mounts for the spark-submit, driver and executor pods.
                          items:
                            type: object
                            x-kubernetes-preserve-unknown-fields: true
                          type: array
                      type: object
                    configOverrides:
                      additionalProperties:
                        additionalProperties:
                          type: string
                        type: object
                      default: {}
                      description: |-
                        The `configOverrides` can be used to configure properties in product config files
                        that are not exposed in the CRD. Read the
                        [config overrides documentation](https://docs.stackable.tech/home/nightly/concepts/overrides#config-overrides)
                        and consult the operator specific usage guide documentation for details on the
                        available config files and settings for the specific product.
                      type: object
                    envOverrides:
                      additionalProperties:
                        type: string
                      default: {}
                      description: |-
                        `envOverrides` configure environment variables to be set in the Pods.
                        It is a map from strings to strings - environment variables and the value to set.
                        Read the
                        [environment variable overrides documentation](https://docs.stackable.tech/home/nightly/concepts/overrides#env-overrides)
                        for more information and consult the operator specific usage guide to find out about
                        the product specific environment variables that are available.
                      type: object
                    jvmArgumentOverrides:
                      default:
                        add: []
                        remove: []
                        removeRegex: []
                      description: |-
                        Allows overriding JVM arguments.
                        Please read on the [JVM argument overrides documentation](https://docs.stackable.tech/home/nightly/concepts/overrides#jvm-argument-overrides)
                        for details on the usage.
                      properties:
                        add:
                          default: []
                          description: JVM arguments to be added
                          items:
                            type: string
                          type: array
                        remove:
                          default: []
                          description: JVM arguments to be removed by exact match
                          items:
                            type: string
                          type: array
                        removeRegex:
                          default: []
                          description: JVM arguments matching any of this regexes will be removed
                          items:
                            type: string
                          type: array
                      type: object
                    podOverrides:
                      default: {}
                      description: |-
                        In the `podOverrides` property you can define a
                        [PodTemplateSpec](https://kubernetes.io/docs/reference/generated/kubernetes-api/v1.27/#podtemplatespec-v1-core)
                        to override any property that can be set on a Kubernetes Pod.
                        Read the
                        [Pod overrides documentation](https://docs.stackable.tech/home/nightly/concepts/overrides#pod-overrides)
                        for more information.
                      type: object
                      x-kubernetes-preserve-unknown-fields: true
                    replicas:
                      format: uint16
                      maximum: 65535.0
                      minimum: 0.0
                      nullable: true
                      type: integer
                  type: object
                image:
                  description: |-
                    User-supplied image containing spark-job dependencies that will be copied to the specified volume mount.
                    See the [examples](https://docs.stackable.tech/home/nightly/spark-k8s/usage-guide/examples).
                  nullable: true
                  type: string
                job:
                  description: |-
                    The job builds a spark-submit command, complete with arguments and referenced dependencies
                    such as templates, and passes it on to Spark.
                    The reason this property uses its own type (SubmitConfigFragment) is because logging is not
                    supported for spark-submit processes.
                  nullable: true
                  properties:
                    cliOverrides:
                      additionalProperties:
                        type: string
                      default: {}
                      type: object
                    config:
                      default: {}
                      properties:
                        requestedSecretLifetime:
                          description: |-
                            Request secret (currently only autoTls certificates) lifetime from the secret operator, e.g. `7d`, or `30d`.
                            This can be shortened by the `maxCertificateLifetime` setting on the SecretClass issuing the TLS certificate.
                          nullable: true
                          type: string
                        resources:
                          default:
                            cpu:
                              max: null
                              min: null
                            memory:
                              limit: null
                              runtimeLimits: {}
                            storage: {}
                          description: |-
                            Resource usage is configured here, this includes CPU usage, memory usage and disk storage
                            usage, if this role needs any.
                          properties:
                            cpu:
                              default:
                                max: null
                                min: null
                              properties:
                                max:
                                  description: |-
                                    The maximum amount of CPU cores that can be requested by Pods.
                                    Equivalent to the `limit` for Pod resource configuration.
                                    Cores are specified either as a decimal point number or as milli units.
                                    For example:`1.5` will be 1.5 cores, also written as `1500m`.
                                  nullable: true
                                  type: string
                                min:
                                  description: |-
                                    The minimal amount of CPU cores that Pods need to run.
                                    Equivalent to the `request` for Pod resource configuration.
                                    Cores are specified either as a decimal point number or as milli units.
                                    For example:`1.5` will be 1.5 cores, also written as `1500m`.
                                  nullable: true
                                  type: string
                              type: object
                            memory:
                              properties:
                                limit:
                                  description: |-
                                    The maximum amount of memory that should be available to the Pod.
                                    Specified as a byte [Quantity](https://kubernetes.io/docs/reference/kubernetes-api/common-definitions/quantity/),
                                    which means these suffixes are supported: E, P, T, G, M, k.
                                    You can also use the power-of-two equivalents: Ei, Pi, Ti, Gi, Mi, Ki.
                                    For example, the following represent roughly the same value:
                                    `128974848, 129e6, 129M,  128974848000m, 123Mi`
                                  nullable: true
                                  type: string
                                runtimeLimits:
                                  description: Additional options that can be specified.
                                  type: object
                              type: object
                            storage:
                              type: object
                          type: object
                        volumeMounts:
                          description: Volume mounts for the spark-submit, driver and executor pods.
                          items:
                            type: object
                            x-kubernetes-preserve-unknown-fields: true
                          type: array
                      type: object
                    configOverrides:
                      additionalProperties:
                        additionalProperties:
                          type: string
                        type: object
                      default: {}
                      description: |-
                        The `configOverrides` can be used to configure properties in product config files
                        that are not exposed in the CRD. Read the
                        [config overrides documentation](https://docs.stackable.tech/home/nightly/concepts/overrides#config-overrides)
                        and consult the operator specific usage guide documentation for details on the
                        available config files and settings for the specific product.
                      type: object
                    envOverrides:
                      additionalProperties:
                        type: string
                      default: {}
                      description: |-
                        `envOverrides` configure environment variables to be set in the Pods.
                        It is a map from strings to strings - environment variables and the value to set.
                        Read the
                        [environment variable overrides documentation](https://docs.stackable.tech/home/nightly/concepts/overrides#env-overrides)
                        for more information and consult the operator specific usage guide to find out about
                        the product specific environment variables that are available.
                      type: object
                    jvmArgumentOverrides:
                      default:
                        add: []
                        remove: []
                        removeRegex: []
                      description: |-
                        Allows overriding JVM arguments.
                        Please read on the [JVM argument overrides documentation](https://docs.stackable.tech/home/nightly/concepts/overrides#jvm-argument-overrides)
                        for details on the usage.
                      properties:
                        add:
                          default: []
                          description: JVM arguments to be added
                          items:
                            type: string
                          type: array
                        remove:
                          default: []
                          description: JVM arguments to be removed by exact match
                          items:
                            type: string
                          type: array
                        removeRegex:
                          default: []
                          description: JVM arguments matching any of this regexes will be removed
                          items:
                            type: string
                          type: array
                      type: object
                    podOverrides:
                      default: {}
                      description: |-
                        In the `podOverrides` property you can define a
                        [PodTemplateSpec](https://kubernetes.io/docs/reference/generated/kubernetes-api/v1.27/#podtemplatespec-v1-core)
                        to override any property that can be set on a Kubernetes Pod.
                        Read the
                        [Pod overrides documentation](https://docs.stackable.tech/home/nightly/concepts/overrides#pod-overrides)
                        for more information.
                      type: object
                      x-kubernetes-preserve-unknown-fields: true
                  type: object
                logFileDirectory:
                  anyOf:
                    - oneOf:
                        - required:
                            - s3
                        - required:
                            - customLogDirectory
                    - enum:
                        - null
                      nullable: true
                  description: The log file directory definition used by the Spark history server.
                  properties:
                    customLogDirectory:
                      description: A custom log directory
                      type: string
                    s3:
                      description: An S3 bucket storing the log events
                      properties:
                        bucket:
                          oneOf:
                            - required:
                                - inline
                            - required:
                                - reference
                          properties:
                            inline:
                              description: |-
                                S3 bucket specification containing the bucket name and an inlined or referenced connection specification.
                                Learn more on the [S3 concept documentation](https://docs.stackable.tech/home/nightly/concepts/s3).
                              properties:
                                bucketName:
                                  description: The name of the S3 bucket.
                                  type: string
                                connection:
                                  description: The definition of an S3 connection, either inline or as a reference.
                                  oneOf:
                                    - required:
                                        - inline
                                    - required:
                                        - reference
                                  properties:
                                    inline:
                                      description: |-
                                        S3 connection definition as a resource.
                                        Learn more on the [S3 concept documentation](https://docs.stackable.tech/home/nightly/concepts/s3).
                                      properties:
                                        accessStyle:
                                          default: VirtualHosted
                                          description: |-
                                            Which access style to use.
                                            Defaults to virtual hosted-style as most of the data products out there.
                                            Have a look at the [AWS documentation](https://docs.aws.amazon.com/AmazonS3/latest/userguide/VirtualHosting.html).
                                          enum:
                                            - Path
                                            - VirtualHosted
                                          type: string
                                        credentials:
                                          description: |-
                                            If the S3 uses authentication you have to specify you S3 credentials.
                                            In the most cases a [SecretClass](https://docs.stackable.tech/home/nightly/secret-operator/secretclass)
                                            providing `accessKey` and `secretKey` is sufficient.
                                          nullable: true
                                          properties:
                                            scope:
                                              description: |-
                                                [Scope](https://docs.stackable.tech/home/nightly/secret-operator/scope) of the
                                                [SecretClass](https://docs.stackable.tech/home/nightly/secret-operator/secretclass).
                                              nullable: true
                                              properties:
                                                listenerVolumes:
                                                  default: []
                                                  description: |-
                                                    The listener volume scope allows Node and Service scopes to be inferred from the applicable listeners.
                                                    This must correspond to Volume names in the Pod that mount Listeners.
                                                  items:
                                                    type: string
                                                  type: array
                                                node:
                                                  default: false
                                                  description: |-
                                                    The node scope is resolved to the name of the Kubernetes Node object that the Pod is running on.
                                                    This will typically be the DNS name of the node.
                                                  type: boolean
                                                pod:
                                                  default: false
                                                  description: |-
                                                    The pod scope is resolved to the name of the Kubernetes Pod.
                                                    This allows the secret to differentiate between StatefulSet replicas.
                                                  type: boolean
                                                services:
                                                  default: []
                                                  description: |-
                                                    The service scope allows Pod objects to specify custom scopes.
                                                    This should typically correspond to Service objects that the Pod participates in.
                                                  items:
                                                    type: string
                                                  type: array
                                              type: object
                                            secretClass:
                                              description: '[SecretClass](https://docs.stackable.tech/home/nightly/secret-operator/secretclass) containing the LDAP bind credentials.'
                                              type: string
                                          required:
                                            - secretClass
                                          type: object
                                        host:
                                          description: 'Host of the S3 server without any protocol or port. For example: `west1.my-cloud.com`.'
                                          type: string
                                        port:
                                          description: |-
                                            Port the S3 server listens on.
                                            If not specified the product will determine the port to use.
                                          format: uint16
                                          maximum: 65535.0
                                          minimum: 0.0
                                          nullable: true
                                          type: integer
                                        region:
                                          default:
                                            name: us-east-1
                                          description: |-
                                            Bucket region used for signing headers (sigv4).

                                            This defaults to `us-east-1` which is compatible with other implementations such as Minio.

                                            WARNING: Some products use the Hadoop S3 implementation which falls back to us-east-2.
                                          properties:
                                            name:
                                              default: us-east-1
                                              type: string
                                          type: object
                                        tls:
                                          description: Use a TLS connection. If not specified no TLS will be used.
                                          nullable: true
                                          properties:
                                            verification:
                                              description: The verification method used to verify the certificates of the server and/or the client.
                                              oneOf:
                                                - required:
                                                    - none
                                                - required:
                                                    - server
                                              properties:
                                                none:
                                                  description: Use TLS but don't verify certificates.
                                                  type: object
                                                server:
                                                  description: Use TLS and a CA certificate to verify the server.
                                                  properties:
                                                    caCert:
                                                      description: CA cert to verify the server.
                                                      oneOf:
                                                        - required:
                                                            - webPki
                                                        - required:
                                                            - secretClass
                                                      properties:
                                                        secretClass:
                                                          description: |-
                                                            Name of the [SecretClass](https://docs.stackable.tech/home/nightly/secret-operator/secretclass) which will provide the CA certificate.
                                                            Note that a SecretClass does not need to have a key but can also work with just a CA certificate,
                                                            so if you got provided with a CA cert but don't have access to the key you can still use this method.
                                                          type: string
                                                        webPki:
                                                          description: |-
                                                            Use TLS and the CA certificates trusted by the common web browsers to verify the server.
                                                            This can be useful when you e.g. use public AWS S3 or other public available services.
                                                          type: object
                                                      type: object
                                                  required:
                                                    - caCert
                                                  type: object
                                              type: object
                                          required:
                                            - verification
                                          type: object
                                      required:
                                        - host
                                      type: object
                                    reference:
                                      type: string
                                  type: object
                              required:
                                - bucketName
                                - connection
                              type: object
                            reference:
                              type: string
                          type: object
                        prefix:
                          type: string
                      required:
                        - bucket
                        - prefix
                      type: object
                  type: object
                mainApplicationFile:
                  description: The actual application file that will be called by `spark-submit`.
                  type: string
                mainClass:
                  description: The main class - i.e. entry point - for JVM artifacts.
                  nullable: true
                  type: string
                mode:
                  description: 'Mode: cluster or client. Currently only cluster is supported.'
                  enum:
                    - cluster
                    - client
                  type: string
                s3connection:
<<<<<<< HEAD
                  anyOf:
                    - oneOf:
                        - required:
                            - inline
                        - required:
                            - reference
                    - enum:
                        - null
                      nullable: true
                  description: |-
                    Configure an S3 connection that the SparkApplication has access to.
                    Read more in the [Spark S3 usage guide](https://docs.stackable.tech/home/nightly/spark-k8s/usage-guide/s3).
=======
                  description: |-
                    Configure an S3 connection that the SparkApplication has access to.
                    Read more in the [Spark S3 usage guide](https://docs.stackable.tech/home/nightly/spark-k8s/usage-guide/s3).
                  nullable: true
                  oneOf:
                    - required:
                        - inline
                    - required:
                        - reference
>>>>>>> 03051af0
                  properties:
                    inline:
                      description: |-
                        S3 connection definition as a resource.
                        Learn more on the [S3 concept documentation](https://docs.stackable.tech/home/nightly/concepts/s3).
                      properties:
                        accessStyle:
                          default: VirtualHosted
                          description: |-
                            Which access style to use.
                            Defaults to virtual hosted-style as most of the data products out there.
                            Have a look at the [AWS documentation](https://docs.aws.amazon.com/AmazonS3/latest/userguide/VirtualHosting.html).
                          enum:
                            - Path
                            - VirtualHosted
                          type: string
                        credentials:
                          description: |-
                            If the S3 uses authentication you have to specify you S3 credentials.
                            In the most cases a [SecretClass](https://docs.stackable.tech/home/nightly/secret-operator/secretclass)
                            providing `accessKey` and `secretKey` is sufficient.
                          nullable: true
                          properties:
                            scope:
                              description: |-
                                [Scope](https://docs.stackable.tech/home/nightly/secret-operator/scope) of the
                                [SecretClass](https://docs.stackable.tech/home/nightly/secret-operator/secretclass).
                              nullable: true
                              properties:
                                listenerVolumes:
                                  default: []
                                  description: |-
                                    The listener volume scope allows Node and Service scopes to be inferred from the applicable listeners.
                                    This must correspond to Volume names in the Pod that mount Listeners.
                                  items:
                                    type: string
                                  type: array
                                node:
                                  default: false
                                  description: |-
                                    The node scope is resolved to the name of the Kubernetes Node object that the Pod is running on.
                                    This will typically be the DNS name of the node.
                                  type: boolean
                                pod:
                                  default: false
                                  description: |-
                                    The pod scope is resolved to the name of the Kubernetes Pod.
                                    This allows the secret to differentiate between StatefulSet replicas.
                                  type: boolean
                                services:
                                  default: []
                                  description: |-
                                    The service scope allows Pod objects to specify custom scopes.
                                    This should typically correspond to Service objects that the Pod participates in.
                                  items:
                                    type: string
                                  type: array
                              type: object
                            secretClass:
                              description: '[SecretClass](https://docs.stackable.tech/home/nightly/secret-operator/secretclass) containing the LDAP bind credentials.'
                              type: string
                          required:
                            - secretClass
                          type: object
                        host:
                          description: 'Host of the S3 server without any protocol or port. For example: `west1.my-cloud.com`.'
                          type: string
                        port:
                          description: |-
                            Port the S3 server listens on.
                            If not specified the product will determine the port to use.
                          format: uint16
                          maximum: 65535.0
                          minimum: 0.0
                          nullable: true
                          type: integer
                        region:
                          default:
                            name: us-east-1
                          description: |-
                            Bucket region used for signing headers (sigv4).

                            This defaults to `us-east-1` which is compatible with other implementations such as Minio.

                            WARNING: Some products use the Hadoop S3 implementation which falls back to us-east-2.
                          properties:
                            name:
                              default: us-east-1
                              type: string
                          type: object
                        tls:
                          description: Use a TLS connection. If not specified no TLS will be used.
                          nullable: true
                          properties:
                            verification:
                              description: The verification method used to verify the certificates of the server and/or the client.
                              oneOf:
                                - required:
                                    - none
                                - required:
                                    - server
                              properties:
                                none:
                                  description: Use TLS but don't verify certificates.
                                  type: object
                                server:
                                  description: Use TLS and a CA certificate to verify the server.
                                  properties:
                                    caCert:
                                      description: CA cert to verify the server.
                                      oneOf:
                                        - required:
                                            - webPki
                                        - required:
                                            - secretClass
                                      properties:
                                        secretClass:
                                          description: |-
                                            Name of the [SecretClass](https://docs.stackable.tech/home/nightly/secret-operator/secretclass) which will provide the CA certificate.
                                            Note that a SecretClass does not need to have a key but can also work with just a CA certificate,
                                            so if you got provided with a CA cert but don't have access to the key you can still use this method.
                                          type: string
                                        webPki:
                                          description: |-
                                            Use TLS and the CA certificates trusted by the common web browsers to verify the server.
                                            This can be useful when you e.g. use public AWS S3 or other public available services.
                                          type: object
                                      type: object
                                  required:
                                    - caCert
                                  type: object
                              type: object
                          required:
                            - verification
                          type: object
                      required:
                        - host
                      type: object
                    reference:
                      type: string
                  type: object
                sparkConf:
                  additionalProperties:
                    type: string
                  default: {}
                  description: A map of key/value strings that will be passed directly to spark-submit.
                  type: object
                sparkImage:
                  anyOf:
                    - required:
                        - custom
                        - productVersion
                    - required:
                        - productVersion
                  description: |-
                    Specify which image to use, the easiest way is to only configure the `productVersion`.
                    You can also configure a custom image registry to pull from, as well as completely custom
                    images.

                    Consult the [Product image selection documentation](https://docs.stackable.tech/home/nightly/concepts/product_image_selection)
                    for details.
                  properties:
                    custom:
                      description: |-
                        Overwrite the docker image.
                        Specify the full docker image name, e.g. `oci.stackable.tech/sdp/superset:1.4.1-stackable2.1.0`
                      type: string
                    productVersion:
                      description: Version of the product, e.g. `1.4.1`.
                      type: string
                    pullPolicy:
                      default: Always
                      description: '[Pull policy](https://kubernetes.io/docs/concepts/containers/images/#image-pull-policy) used when pulling the image.'
                      enum:
                        - IfNotPresent
                        - Always
                        - Never
                      type: string
                    pullSecrets:
                      description: '[Image pull secrets](https://kubernetes.io/docs/concepts/containers/images/#specifying-imagepullsecrets-on-a-pod) to pull images from a private registry.'
                      items:
                        description: LocalObjectReference contains enough information to let you locate the referenced object inside the same namespace.
                        properties:
                          name:
                            description: 'Name of the referent. This field is effectively required, but due to backwards compatibility is allowed to be empty. Instances of this type with an empty value here are almost certainly wrong. More info: https://kubernetes.io/docs/concepts/overview/working-with-objects/names/#names'
                            type: string
                        required:
                          - name
                        type: object
                      nullable: true
                      type: array
                    repo:
                      description: Name of the docker repo, e.g. `oci.stackable.tech/sdp`
                      nullable: true
                      type: string
                    stackableVersion:
                      description: |-
                        Stackable version of the product, e.g. `23.4`, `23.4.1` or `0.0.0-dev`.
                        If not specified, the operator will use its own version, e.g. `23.4.1`.
                        When using a nightly operator or a pr version, it will use the nightly `0.0.0-dev` image.
                      nullable: true
                      type: string
                  type: object
                vectorAggregatorConfigMapName:
                  description: |-
                    Name of the Vector aggregator [discovery ConfigMap](https://docs.stackable.tech/home/nightly/concepts/service_discovery).
                    It must contain the key `ADDRESS` with the address of the Vector aggregator.
                    Follow the [logging tutorial](https://docs.stackable.tech/home/nightly/tutorials/logging-vector-aggregator)
                    to learn how to configure log aggregation with Vector.
                  nullable: true
                  type: string
                volumes:
                  default: []
                  description: A list of volumes that can be made available to the job, driver or executors via their volume mounts.
                  items:
                    type: object
                    x-kubernetes-preserve-unknown-fields: true
                  type: array
              required:
                - mainApplicationFile
                - mode
                - sparkImage
              type: object
            status:
              nullable: true
              properties:
                phase:
                  type: string
              required:
                - phase
              type: object
          required:
            - spec
          title: SparkApplication
          type: object
      served: true
      storage: true
      subresources:
        status: {}
---
apiVersion: apiextensions.k8s.io/v1
kind: CustomResourceDefinition
metadata:
  name: sparkhistoryservers.spark.stackable.tech
  annotations:
    helm.sh/resource-policy: keep
spec:
  group: spark.stackable.tech
  names:
    categories: []
    kind: SparkHistoryServer
    plural: sparkhistoryservers
    shortNames:
      - sparkhist
      - sparkhistory
      - shs
    singular: sparkhistoryserver
  scope: Namespaced
  versions:
    - additionalPrinterColumns: []
      name: v1alpha1
      schema:
        openAPIV3Schema:
          description: Auto-generated derived type for SparkHistoryServerSpec via `CustomResource`
          properties:
            spec:
              description: |-
                A Spark cluster history server component. This resource is managed by the Stackable operator
                for Apache Spark. Find more information on how to use it in the
                [operator documentation](https://docs.stackable.tech/home/nightly/spark-k8s/usage-guide/history-server).
              properties:
                image:
                  anyOf:
                    - required:
                        - custom
                        - productVersion
                    - required:
                        - productVersion
                  description: |-
                    Specify which image to use, the easiest way is to only configure the `productVersion`.
                    You can also configure a custom image registry to pull from, as well as completely custom
                    images.

                    Consult the [Product image selection documentation](https://docs.stackable.tech/home/nightly/concepts/product_image_selection)
                    for details.
                  properties:
                    custom:
                      description: |-
                        Overwrite the docker image.
                        Specify the full docker image name, e.g. `oci.stackable.tech/sdp/superset:1.4.1-stackable2.1.0`
                      type: string
                    productVersion:
                      description: Version of the product, e.g. `1.4.1`.
                      type: string
                    pullPolicy:
                      default: Always
                      description: '[Pull policy](https://kubernetes.io/docs/concepts/containers/images/#image-pull-policy) used when pulling the image.'
                      enum:
                        - IfNotPresent
                        - Always
                        - Never
                      type: string
                    pullSecrets:
                      description: '[Image pull secrets](https://kubernetes.io/docs/concepts/containers/images/#specifying-imagepullsecrets-on-a-pod) to pull images from a private registry.'
                      items:
                        description: LocalObjectReference contains enough information to let you locate the referenced object inside the same namespace.
                        properties:
                          name:
                            description: 'Name of the referent. This field is effectively required, but due to backwards compatibility is allowed to be empty. Instances of this type with an empty value here are almost certainly wrong. More info: https://kubernetes.io/docs/concepts/overview/working-with-objects/names/#names'
                            type: string
                        required:
                          - name
                        type: object
                      nullable: true
                      type: array
                    repo:
                      description: Name of the docker repo, e.g. `oci.stackable.tech/sdp`
                      nullable: true
                      type: string
                    stackableVersion:
                      description: |-
                        Stackable version of the product, e.g. `23.4`, `23.4.1` or `0.0.0-dev`.
                        If not specified, the operator will use its own version, e.g. `23.4.1`.
                        When using a nightly operator or a pr version, it will use the nightly `0.0.0-dev` image.
                      nullable: true
                      type: string
                  type: object
                logFileDirectory:
                  description: The log file directory definition used by the Spark history server.
                  oneOf:
                    - required:
                        - s3
                    - required:
                        - customLogDirectory
                  properties:
                    customLogDirectory:
                      description: A custom log directory
                      type: string
                    s3:
                      description: An S3 bucket storing the log events
                      properties:
                        bucket:
                          oneOf:
                            - required:
                                - inline
                            - required:
                                - reference
                          properties:
                            inline:
                              description: |-
                                S3 bucket specification containing the bucket name and an inlined or referenced connection specification.
                                Learn more on the [S3 concept documentation](https://docs.stackable.tech/home/nightly/concepts/s3).
                              properties:
                                bucketName:
                                  description: The name of the S3 bucket.
                                  type: string
                                connection:
                                  description: The definition of an S3 connection, either inline or as a reference.
                                  oneOf:
                                    - required:
                                        - inline
                                    - required:
                                        - reference
                                  properties:
                                    inline:
                                      description: |-
                                        S3 connection definition as a resource.
                                        Learn more on the [S3 concept documentation](https://docs.stackable.tech/home/nightly/concepts/s3).
                                      properties:
                                        accessStyle:
                                          default: VirtualHosted
                                          description: |-
                                            Which access style to use.
                                            Defaults to virtual hosted-style as most of the data products out there.
                                            Have a look at the [AWS documentation](https://docs.aws.amazon.com/AmazonS3/latest/userguide/VirtualHosting.html).
                                          enum:
                                            - Path
                                            - VirtualHosted
                                          type: string
                                        credentials:
                                          description: |-
                                            If the S3 uses authentication you have to specify you S3 credentials.
                                            In the most cases a [SecretClass](https://docs.stackable.tech/home/nightly/secret-operator/secretclass)
                                            providing `accessKey` and `secretKey` is sufficient.
                                          nullable: true
                                          properties:
                                            scope:
                                              description: |-
                                                [Scope](https://docs.stackable.tech/home/nightly/secret-operator/scope) of the
                                                [SecretClass](https://docs.stackable.tech/home/nightly/secret-operator/secretclass).
                                              nullable: true
                                              properties:
                                                listenerVolumes:
                                                  default: []
                                                  description: |-
                                                    The listener volume scope allows Node and Service scopes to be inferred from the applicable listeners.
                                                    This must correspond to Volume names in the Pod that mount Listeners.
                                                  items:
                                                    type: string
                                                  type: array
                                                node:
                                                  default: false
                                                  description: |-
                                                    The node scope is resolved to the name of the Kubernetes Node object that the Pod is running on.
                                                    This will typically be the DNS name of the node.
                                                  type: boolean
                                                pod:
                                                  default: false
                                                  description: |-
                                                    The pod scope is resolved to the name of the Kubernetes Pod.
                                                    This allows the secret to differentiate between StatefulSet replicas.
                                                  type: boolean
                                                services:
                                                  default: []
                                                  description: |-
                                                    The service scope allows Pod objects to specify custom scopes.
                                                    This should typically correspond to Service objects that the Pod participates in.
                                                  items:
                                                    type: string
                                                  type: array
                                              type: object
                                            secretClass:
                                              description: '[SecretClass](https://docs.stackable.tech/home/nightly/secret-operator/secretclass) containing the LDAP bind credentials.'
                                              type: string
                                          required:
                                            - secretClass
                                          type: object
                                        host:
                                          description: 'Host of the S3 server without any protocol or port. For example: `west1.my-cloud.com`.'
                                          type: string
                                        port:
                                          description: |-
                                            Port the S3 server listens on.
                                            If not specified the product will determine the port to use.
                                          format: uint16
                                          maximum: 65535.0
                                          minimum: 0.0
                                          nullable: true
                                          type: integer
                                        region:
                                          default:
                                            name: us-east-1
                                          description: |-
                                            Bucket region used for signing headers (sigv4).

                                            This defaults to `us-east-1` which is compatible with other implementations such as Minio.

                                            WARNING: Some products use the Hadoop S3 implementation which falls back to us-east-2.
                                          properties:
                                            name:
                                              default: us-east-1
                                              type: string
                                          type: object
                                        tls:
                                          description: Use a TLS connection. If not specified no TLS will be used.
                                          nullable: true
                                          properties:
                                            verification:
                                              description: The verification method used to verify the certificates of the server and/or the client.
                                              oneOf:
                                                - required:
                                                    - none
                                                - required:
                                                    - server
                                              properties:
                                                none:
                                                  description: Use TLS but don't verify certificates.
                                                  type: object
                                                server:
                                                  description: Use TLS and a CA certificate to verify the server.
                                                  properties:
                                                    caCert:
                                                      description: CA cert to verify the server.
                                                      oneOf:
                                                        - required:
                                                            - webPki
                                                        - required:
                                                            - secretClass
                                                      properties:
                                                        secretClass:
                                                          description: |-
                                                            Name of the [SecretClass](https://docs.stackable.tech/home/nightly/secret-operator/secretclass) which will provide the CA certificate.
                                                            Note that a SecretClass does not need to have a key but can also work with just a CA certificate,
                                                            so if you got provided with a CA cert but don't have access to the key you can still use this method.
                                                          type: string
                                                        webPki:
                                                          description: |-
                                                            Use TLS and the CA certificates trusted by the common web browsers to verify the server.
                                                            This can be useful when you e.g. use public AWS S3 or other public available services.
                                                          type: object
                                                      type: object
                                                  required:
                                                    - caCert
                                                  type: object
                                              type: object
                                          required:
                                            - verification
                                          type: object
                                      required:
                                        - host
                                      type: object
                                    reference:
                                      type: string
                                  type: object
                              required:
                                - bucketName
                                - connection
                              type: object
                            reference:
                              type: string
                          type: object
                        prefix:
                          type: string
                      required:
                        - bucket
                        - prefix
                      type: object
                  type: object
                nodes:
                  description: A history server node role definition.
                  properties:
                    cliOverrides:
                      additionalProperties:
                        type: string
                      default: {}
                      type: object
                    config:
                      default: {}
                      properties:
                        affinity:
                          default:
                            nodeAffinity: null
                            nodeSelector: null
                            podAffinity: null
                            podAntiAffinity: null
                          description: |-
                            These configuration settings control
                            [Pod placement](https://docs.stackable.tech/home/nightly/concepts/operations/pod_placement).
                          properties:
                            nodeAffinity:
                              description: Same as the `spec.affinity.nodeAffinity` field on the Pod, see the [Kubernetes docs](https://kubernetes.io/docs/concepts/scheduling-eviction/assign-pod-node)
                              nullable: true
                              type: object
                              x-kubernetes-preserve-unknown-fields: true
                            nodeSelector:
                              additionalProperties:
                                type: string
                              description: Simple key-value pairs forming a nodeSelector, see the [Kubernetes docs](https://kubernetes.io/docs/concepts/scheduling-eviction/assign-pod-node)
                              nullable: true
                              type: object
                            podAffinity:
                              description: Same as the `spec.affinity.podAffinity` field on the Pod, see the [Kubernetes docs](https://kubernetes.io/docs/concepts/scheduling-eviction/assign-pod-node)
                              nullable: true
                              type: object
                              x-kubernetes-preserve-unknown-fields: true
                            podAntiAffinity:
                              description: Same as the `spec.affinity.podAntiAffinity` field on the Pod, see the [Kubernetes docs](https://kubernetes.io/docs/concepts/scheduling-eviction/assign-pod-node)
                              nullable: true
                              type: object
                              x-kubernetes-preserve-unknown-fields: true
                          type: object
                        cleaner:
                          nullable: true
                          type: boolean
                        logging:
                          default:
                            containers: {}
                            enableVectorAgent: null
                          description: Logging configuration, learn more in the [logging concept documentation](https://docs.stackable.tech/home/nightly/concepts/logging).
                          properties:
                            containers:
                              additionalProperties:
                                anyOf:
                                  - required:
                                      - custom
                                  - {}
                                description: Log configuration of the container
                                properties:
                                  console:
                                    description: Configuration for the console appender
                                    nullable: true
                                    properties:
                                      level:
                                        description: |-
                                          The log level threshold.
                                          Log events with a lower log level are discarded.
                                        enum:
                                          - TRACE
                                          - DEBUG
                                          - INFO
                                          - WARN
                                          - ERROR
                                          - FATAL
                                          - NONE
                                          - null
                                        nullable: true
                                        type: string
                                    type: object
                                  custom:
                                    description: Log configuration provided in a ConfigMap
                                    properties:
                                      configMap:
                                        description: ConfigMap containing the log configuration files
                                        nullable: true
                                        type: string
                                    type: object
                                  file:
                                    description: Configuration for the file appender
                                    nullable: true
                                    properties:
                                      level:
                                        description: |-
                                          The log level threshold.
                                          Log events with a lower log level are discarded.
                                        enum:
                                          - TRACE
                                          - DEBUG
                                          - INFO
                                          - WARN
                                          - ERROR
                                          - FATAL
                                          - NONE
                                          - null
                                        nullable: true
                                        type: string
                                    type: object
                                  loggers:
                                    additionalProperties:
                                      description: Configuration of a logger
                                      properties:
                                        level:
                                          description: |-
                                            The log level threshold.
                                            Log events with a lower log level are discarded.
                                          enum:
                                            - TRACE
                                            - DEBUG
                                            - INFO
                                            - WARN
                                            - ERROR
                                            - FATAL
                                            - NONE
                                            - null
                                          nullable: true
                                          type: string
                                      type: object
                                    default: {}
                                    description: Configuration per logger
                                    type: object
                                type: object
                              description: Log configuration per container.
                              type: object
                            enableVectorAgent:
                              description: Wether or not to deploy a container with the Vector log agent.
                              nullable: true
                              type: boolean
                          type: object
                        requestedSecretLifetime:
                          description: |-
                            Request secret (currently only autoTls certificates) lifetime from the secret operator, e.g. `7d`, or `30d`.
                            This can be shortened by the `maxCertificateLifetime` setting on the SecretClass issuing the TLS certificate.
                          nullable: true
                          type: string
                        resources:
                          default:
                            cpu:
                              max: null
                              min: null
                            memory:
                              limit: null
                              runtimeLimits: {}
                            storage: {}
                          description: |-
                            Resource usage is configured here, this includes CPU usage, memory usage and disk storage
                            usage, if this role needs any.
                          properties:
                            cpu:
                              default:
                                max: null
                                min: null
                              properties:
                                max:
                                  description: |-
                                    The maximum amount of CPU cores that can be requested by Pods.
                                    Equivalent to the `limit` for Pod resource configuration.
                                    Cores are specified either as a decimal point number or as milli units.
                                    For example:`1.5` will be 1.5 cores, also written as `1500m`.
                                  nullable: true
                                  type: string
                                min:
                                  description: |-
                                    The minimal amount of CPU cores that Pods need to run.
                                    Equivalent to the `request` for Pod resource configuration.
                                    Cores are specified either as a decimal point number or as milli units.
                                    For example:`1.5` will be 1.5 cores, also written as `1500m`.
                                  nullable: true
                                  type: string
                              type: object
                            memory:
                              properties:
                                limit:
                                  description: |-
                                    The maximum amount of memory that should be available to the Pod.
                                    Specified as a byte [Quantity](https://kubernetes.io/docs/reference/kubernetes-api/common-definitions/quantity/),
                                    which means these suffixes are supported: E, P, T, G, M, k.
                                    You can also use the power-of-two equivalents: Ei, Pi, Ti, Gi, Mi, Ki.
                                    For example, the following represent roughly the same value:
                                    `128974848, 129e6, 129M,  128974848000m, 123Mi`
                                  nullable: true
                                  type: string
                                runtimeLimits:
                                  description: Additional options that can be specified.
                                  type: object
                              type: object
                            storage:
                              type: object
                          type: object
                      type: object
                    configOverrides:
                      additionalProperties:
                        additionalProperties:
                          type: string
                        type: object
                      default: {}
                      description: |-
                        The `configOverrides` can be used to configure properties in product config files
                        that are not exposed in the CRD. Read the
                        [config overrides documentation](https://docs.stackable.tech/home/nightly/concepts/overrides#config-overrides)
                        and consult the operator specific usage guide documentation for details on the
                        available config files and settings for the specific product.
                      type: object
                    envOverrides:
                      additionalProperties:
                        type: string
                      default: {}
                      description: |-
                        `envOverrides` configure environment variables to be set in the Pods.
                        It is a map from strings to strings - environment variables and the value to set.
                        Read the
                        [environment variable overrides documentation](https://docs.stackable.tech/home/nightly/concepts/overrides#env-overrides)
                        for more information and consult the operator specific usage guide to find out about
                        the product specific environment variables that are available.
                      type: object
                    jvmArgumentOverrides:
                      default:
                        add: []
                        remove: []
                        removeRegex: []
                      description: |-
                        Allows overriding JVM arguments.
                        Please read on the [JVM argument overrides documentation](https://docs.stackable.tech/home/nightly/concepts/overrides#jvm-argument-overrides)
                        for details on the usage.
                      properties:
                        add:
                          default: []
                          description: JVM arguments to be added
                          items:
                            type: string
                          type: array
                        remove:
                          default: []
                          description: JVM arguments to be removed by exact match
                          items:
                            type: string
                          type: array
                        removeRegex:
                          default: []
                          description: JVM arguments matching any of this regexes will be removed
                          items:
                            type: string
                          type: array
                      type: object
                    podOverrides:
                      default: {}
                      description: |-
                        In the `podOverrides` property you can define a
                        [PodTemplateSpec](https://kubernetes.io/docs/reference/generated/kubernetes-api/v1.27/#podtemplatespec-v1-core)
                        to override any property that can be set on a Kubernetes Pod.
                        Read the
                        [Pod overrides documentation](https://docs.stackable.tech/home/nightly/concepts/overrides#pod-overrides)
                        for more information.
                      type: object
                      x-kubernetes-preserve-unknown-fields: true
                    roleConfig:
                      default:
                        listenerClass: cluster-internal
                        podDisruptionBudget:
                          enabled: true
                          maxUnavailable: null
                      description: This is a product-agnostic RoleConfig, which is sufficient for most of the products.
                      properties:
                        listenerClass:
                          default: cluster-internal
                          description: |-
                            This field controls which [ListenerClass](https://docs.stackable.tech/home/nightly/listener-operator/listenerclass.html)
                            is used to expose the history server.
                          type: string
                        podDisruptionBudget:
                          default:
                            enabled: true
                            maxUnavailable: null
                          description: |-
                            This struct is used to configure:

                            1. If PodDisruptionBudgets are created by the operator
                            2. The allowed number of Pods to be unavailable (`maxUnavailable`)

                            Learn more in the
                            [allowed Pod disruptions documentation](https://docs.stackable.tech/home/nightly/concepts/operations/pod_disruptions).
                          properties:
                            enabled:
                              default: true
                              description: |-
                                Whether a PodDisruptionBudget should be written out for this role.
                                Disabling this enables you to specify your own - custom - one.
                                Defaults to true.
                              type: boolean
                            maxUnavailable:
                              description: |-
                                The number of Pods that are allowed to be down because of voluntary disruptions.
                                If you don't explicitly set this, the operator will use a sane default based
                                upon knowledge about the individual product.
                              format: uint16
                              maximum: 65535.0
                              minimum: 0.0
                              nullable: true
                              type: integer
                          type: object
                      type: object
                    roleGroups:
                      additionalProperties:
                        properties:
                          cliOverrides:
                            additionalProperties:
                              type: string
                            default: {}
                            type: object
                          config:
                            default: {}
                            properties:
                              affinity:
                                default:
                                  nodeAffinity: null
                                  nodeSelector: null
                                  podAffinity: null
                                  podAntiAffinity: null
                                description: |-
                                  These configuration settings control
                                  [Pod placement](https://docs.stackable.tech/home/nightly/concepts/operations/pod_placement).
                                properties:
                                  nodeAffinity:
                                    description: Same as the `spec.affinity.nodeAffinity` field on the Pod, see the [Kubernetes docs](https://kubernetes.io/docs/concepts/scheduling-eviction/assign-pod-node)
                                    nullable: true
                                    type: object
                                    x-kubernetes-preserve-unknown-fields: true
                                  nodeSelector:
                                    additionalProperties:
                                      type: string
                                    description: Simple key-value pairs forming a nodeSelector, see the [Kubernetes docs](https://kubernetes.io/docs/concepts/scheduling-eviction/assign-pod-node)
                                    nullable: true
                                    type: object
                                  podAffinity:
                                    description: Same as the `spec.affinity.podAffinity` field on the Pod, see the [Kubernetes docs](https://kubernetes.io/docs/concepts/scheduling-eviction/assign-pod-node)
                                    nullable: true
                                    type: object
                                    x-kubernetes-preserve-unknown-fields: true
                                  podAntiAffinity:
                                    description: Same as the `spec.affinity.podAntiAffinity` field on the Pod, see the [Kubernetes docs](https://kubernetes.io/docs/concepts/scheduling-eviction/assign-pod-node)
                                    nullable: true
                                    type: object
                                    x-kubernetes-preserve-unknown-fields: true
                                type: object
                              cleaner:
                                nullable: true
                                type: boolean
                              logging:
                                default:
                                  containers: {}
                                  enableVectorAgent: null
                                description: Logging configuration, learn more in the [logging concept documentation](https://docs.stackable.tech/home/nightly/concepts/logging).
                                properties:
                                  containers:
                                    additionalProperties:
                                      anyOf:
                                        - required:
                                            - custom
                                        - {}
                                      description: Log configuration of the container
                                      properties:
                                        console:
                                          description: Configuration for the console appender
                                          nullable: true
                                          properties:
                                            level:
                                              description: |-
                                                The log level threshold.
                                                Log events with a lower log level are discarded.
                                              enum:
                                                - TRACE
                                                - DEBUG
                                                - INFO
                                                - WARN
                                                - ERROR
                                                - FATAL
                                                - NONE
                                                - null
                                              nullable: true
                                              type: string
                                          type: object
                                        custom:
                                          description: Log configuration provided in a ConfigMap
                                          properties:
                                            configMap:
                                              description: ConfigMap containing the log configuration files
                                              nullable: true
                                              type: string
                                          type: object
                                        file:
                                          description: Configuration for the file appender
                                          nullable: true
                                          properties:
                                            level:
                                              description: |-
                                                The log level threshold.
                                                Log events with a lower log level are discarded.
                                              enum:
                                                - TRACE
                                                - DEBUG
                                                - INFO
                                                - WARN
                                                - ERROR
                                                - FATAL
                                                - NONE
                                                - null
                                              nullable: true
                                              type: string
                                          type: object
                                        loggers:
                                          additionalProperties:
                                            description: Configuration of a logger
                                            properties:
                                              level:
                                                description: |-
                                                  The log level threshold.
                                                  Log events with a lower log level are discarded.
                                                enum:
                                                  - TRACE
                                                  - DEBUG
                                                  - INFO
                                                  - WARN
                                                  - ERROR
                                                  - FATAL
                                                  - NONE
                                                  - null
                                                nullable: true
                                                type: string
                                            type: object
                                          default: {}
                                          description: Configuration per logger
                                          type: object
                                      type: object
                                    description: Log configuration per container.
                                    type: object
                                  enableVectorAgent:
                                    description: Wether or not to deploy a container with the Vector log agent.
                                    nullable: true
                                    type: boolean
                                type: object
                              requestedSecretLifetime:
                                description: |-
                                  Request secret (currently only autoTls certificates) lifetime from the secret operator, e.g. `7d`, or `30d`.
                                  This can be shortened by the `maxCertificateLifetime` setting on the SecretClass issuing the TLS certificate.
                                nullable: true
                                type: string
                              resources:
                                default:
                                  cpu:
                                    max: null
                                    min: null
                                  memory:
                                    limit: null
                                    runtimeLimits: {}
                                  storage: {}
                                description: |-
                                  Resource usage is configured here, this includes CPU usage, memory usage and disk storage
                                  usage, if this role needs any.
                                properties:
                                  cpu:
                                    default:
                                      max: null
                                      min: null
                                    properties:
                                      max:
                                        description: |-
                                          The maximum amount of CPU cores that can be requested by Pods.
                                          Equivalent to the `limit` for Pod resource configuration.
                                          Cores are specified either as a decimal point number or as milli units.
                                          For example:`1.5` will be 1.5 cores, also written as `1500m`.
                                        nullable: true
                                        type: string
                                      min:
                                        description: |-
                                          The minimal amount of CPU cores that Pods need to run.
                                          Equivalent to the `request` for Pod resource configuration.
                                          Cores are specified either as a decimal point number or as milli units.
                                          For example:`1.5` will be 1.5 cores, also written as `1500m`.
                                        nullable: true
                                        type: string
                                    type: object
                                  memory:
                                    properties:
                                      limit:
                                        description: |-
                                          The maximum amount of memory that should be available to the Pod.
                                          Specified as a byte [Quantity](https://kubernetes.io/docs/reference/kubernetes-api/common-definitions/quantity/),
                                          which means these suffixes are supported: E, P, T, G, M, k.
                                          You can also use the power-of-two equivalents: Ei, Pi, Ti, Gi, Mi, Ki.
                                          For example, the following represent roughly the same value:
                                          `128974848, 129e6, 129M,  128974848000m, 123Mi`
                                        nullable: true
                                        type: string
                                      runtimeLimits:
                                        description: Additional options that can be specified.
                                        type: object
                                    type: object
                                  storage:
                                    type: object
                                type: object
                            type: object
                          configOverrides:
                            additionalProperties:
                              additionalProperties:
                                type: string
                              type: object
                            default: {}
                            description: |-
                              The `configOverrides` can be used to configure properties in product config files
                              that are not exposed in the CRD. Read the
                              [config overrides documentation](https://docs.stackable.tech/home/nightly/concepts/overrides#config-overrides)
                              and consult the operator specific usage guide documentation for details on the
                              available config files and settings for the specific product.
                            type: object
                          envOverrides:
                            additionalProperties:
                              type: string
                            default: {}
                            description: |-
                              `envOverrides` configure environment variables to be set in the Pods.
                              It is a map from strings to strings - environment variables and the value to set.
                              Read the
                              [environment variable overrides documentation](https://docs.stackable.tech/home/nightly/concepts/overrides#env-overrides)
                              for more information and consult the operator specific usage guide to find out about
                              the product specific environment variables that are available.
                            type: object
                          jvmArgumentOverrides:
                            default:
                              add: []
                              remove: []
                              removeRegex: []
                            description: |-
                              Allows overriding JVM arguments.
                              Please read on the [JVM argument overrides documentation](https://docs.stackable.tech/home/nightly/concepts/overrides#jvm-argument-overrides)
                              for details on the usage.
                            properties:
                              add:
                                default: []
                                description: JVM arguments to be added
                                items:
                                  type: string
                                type: array
                              remove:
                                default: []
                                description: JVM arguments to be removed by exact match
                                items:
                                  type: string
                                type: array
                              removeRegex:
                                default: []
                                description: JVM arguments matching any of this regexes will be removed
                                items:
                                  type: string
                                type: array
                            type: object
                          podOverrides:
                            default: {}
                            description: |-
                              In the `podOverrides` property you can define a
                              [PodTemplateSpec](https://kubernetes.io/docs/reference/generated/kubernetes-api/v1.27/#podtemplatespec-v1-core)
                              to override any property that can be set on a Kubernetes Pod.
                              Read the
                              [Pod overrides documentation](https://docs.stackable.tech/home/nightly/concepts/overrides#pod-overrides)
                              for more information.
                            type: object
                            x-kubernetes-preserve-unknown-fields: true
                          replicas:
                            format: uint16
                            maximum: 65535.0
                            minimum: 0.0
                            nullable: true
                            type: integer
                        type: object
                      type: object
                  required:
                    - roleGroups
                  type: object
                sparkConf:
                  additionalProperties:
                    type: string
                  default: {}
                  description: A map of key/value strings that will be passed directly to Spark when deploying the history server.
                  type: object
                vectorAggregatorConfigMapName:
                  description: |-
                    Name of the Vector aggregator discovery ConfigMap.
                    It must contain the key `ADDRESS` with the address of the Vector aggregator.
                  nullable: true
                  type: string
              required:
                - image
                - logFileDirectory
                - nodes
              type: object
          required:
            - spec
          title: SparkHistoryServer
          type: object
      served: true
      storage: true
      subresources: {}
---
apiVersion: apiextensions.k8s.io/v1
kind: CustomResourceDefinition
metadata:
  name: sparkconnectservers.spark.stackable.tech
  annotations:
    helm.sh/resource-policy: keep
spec:
  group: spark.stackable.tech
  names:
    categories: []
    kind: SparkConnectServer
    plural: sparkconnectservers
    shortNames:
      - sparkconnect
    singular: sparkconnectserver
  scope: Namespaced
  versions:
    - additionalPrinterColumns: []
      name: v1alpha1
      schema:
        openAPIV3Schema:
          description: Auto-generated derived type for SparkConnectServerSpec via `CustomResource`
          properties:
            spec:
              description: |-
                An Apache Spark Connect server component. This resource is managed by the Stackable operator
                for Apache Spark. Find more information on how to use it in the
                [operator documentation](https://docs.stackable.tech/home/nightly/spark-k8s/usage-guide/connect-server).
              properties:
                args:
                  default: []
                  description: User provided command line arguments appended to the server entry point.
                  items:
                    type: string
                  type: array
                clusterOperation:
                  default:
                    reconciliationPaused: false
                    stopped: false
                  description: |-
                    [Cluster operations](https://docs.stackable.tech/home/nightly/concepts/operations/cluster_operations)
                    properties, allow stopping the product instance as well as pausing reconciliation.
                  properties:
                    reconciliationPaused:
                      default: false
                      description: |-
                        Flag to stop cluster reconciliation by the operator. This means that all changes in the
                        custom resource spec are ignored until this flag is set to false or removed. The operator
                        will however still watch the deployed resources at the time and update the custom resource
                        status field.
                        If applied at the same time with `stopped`, `reconciliationPaused` will take precedence over
                        `stopped` and stop the reconciliation immediately.
                      type: boolean
                    stopped:
                      default: false
                      description: |-
                        Flag to stop the cluster. This means all deployed resources (e.g. Services, StatefulSets,
                        ConfigMaps) are kept but all deployed Pods (e.g. replicas from a StatefulSet) are scaled to 0
                        and therefore stopped and removed.
                        If applied at the same time with `reconciliationPaused`, the latter will pause reconciliation
                        and `stopped` will take no effect until `reconciliationPaused` is set to false or removed.
                      type: boolean
                  type: object
                executor:
                  description: Spark Connect executor properties.
                  nullable: true
                  properties:
                    cliOverrides:
                      additionalProperties:
                        type: string
                      default: {}
                      type: object
                    config:
                      default: {}
                      properties:
                        affinity:
                          default:
                            nodeAffinity: null
                            nodeSelector: null
                            podAffinity: null
                            podAntiAffinity: null
                          description: |-
                            These configuration settings control
                            [Pod placement](https://docs.stackable.tech/home/nightly/concepts/operations/pod_placement).
                          properties:
                            nodeAffinity:
                              description: Same as the `spec.affinity.nodeAffinity` field on the Pod, see the [Kubernetes docs](https://kubernetes.io/docs/concepts/scheduling-eviction/assign-pod-node)
                              nullable: true
                              type: object
                              x-kubernetes-preserve-unknown-fields: true
                            nodeSelector:
                              additionalProperties:
                                type: string
                              description: Simple key-value pairs forming a nodeSelector, see the [Kubernetes docs](https://kubernetes.io/docs/concepts/scheduling-eviction/assign-pod-node)
                              nullable: true
                              type: object
                            podAffinity:
                              description: Same as the `spec.affinity.podAffinity` field on the Pod, see the [Kubernetes docs](https://kubernetes.io/docs/concepts/scheduling-eviction/assign-pod-node)
                              nullable: true
                              type: object
                              x-kubernetes-preserve-unknown-fields: true
                            podAntiAffinity:
                              description: Same as the `spec.affinity.podAntiAffinity` field on the Pod, see the [Kubernetes docs](https://kubernetes.io/docs/concepts/scheduling-eviction/assign-pod-node)
                              nullable: true
                              type: object
                              x-kubernetes-preserve-unknown-fields: true
                          type: object
                        logging:
                          default:
                            containers: {}
                            enableVectorAgent: null
                          description: Logging configuration, learn more in the [logging concept documentation](https://docs.stackable.tech/home/nightly/concepts/logging).
                          properties:
                            containers:
                              additionalProperties:
                                anyOf:
                                  - required:
                                      - custom
                                  - {}
                                description: Log configuration of the container
                                properties:
                                  console:
                                    description: Configuration for the console appender
                                    nullable: true
                                    properties:
                                      level:
                                        description: |-
                                          The log level threshold.
                                          Log events with a lower log level are discarded.
                                        enum:
                                          - TRACE
                                          - DEBUG
                                          - INFO
                                          - WARN
                                          - ERROR
                                          - FATAL
                                          - NONE
                                          - null
                                        nullable: true
                                        type: string
                                    type: object
                                  custom:
                                    description: Log configuration provided in a ConfigMap
                                    properties:
                                      configMap:
                                        description: ConfigMap containing the log configuration files
                                        nullable: true
                                        type: string
                                    type: object
                                  file:
                                    description: Configuration for the file appender
                                    nullable: true
                                    properties:
                                      level:
                                        description: |-
                                          The log level threshold.
                                          Log events with a lower log level are discarded.
                                        enum:
                                          - TRACE
                                          - DEBUG
                                          - INFO
                                          - WARN
                                          - ERROR
                                          - FATAL
                                          - NONE
                                          - null
                                        nullable: true
                                        type: string
                                    type: object
                                  loggers:
                                    additionalProperties:
                                      description: Configuration of a logger
                                      properties:
                                        level:
                                          description: |-
                                            The log level threshold.
                                            Log events with a lower log level are discarded.
                                          enum:
                                            - TRACE
                                            - DEBUG
                                            - INFO
                                            - WARN
                                            - ERROR
                                            - FATAL
                                            - NONE
                                            - null
                                          nullable: true
                                          type: string
                                      type: object
                                    default: {}
                                    description: Configuration per logger
                                    type: object
                                type: object
                              description: Log configuration per container.
                              type: object
                            enableVectorAgent:
                              description: Wether or not to deploy a container with the Vector log agent.
                              nullable: true
                              type: boolean
                          type: object
                        requestedSecretLifetime:
                          description: |-
                            Request secret (currently only autoTls certificates) lifetime from the secret operator, e.g. `7d`, or `30d`.
                            This can be shortened by the `maxCertificateLifetime` setting on the SecretClass issuing the TLS certificate.
                          nullable: true
                          type: string
                        resources:
                          default:
                            cpu:
                              max: null
                              min: null
                            memory:
                              limit: null
                              runtimeLimits: {}
                            storage: {}
                          description: |-
                            Resource usage is configured here, this includes CPU usage, memory usage and disk storage
                            usage, if this role needs any.
                          properties:
                            cpu:
                              default:
                                max: null
                                min: null
                              properties:
                                max:
                                  description: |-
                                    The maximum amount of CPU cores that can be requested by Pods.
                                    Equivalent to the `limit` for Pod resource configuration.
                                    Cores are specified either as a decimal point number or as milli units.
                                    For example:`1.5` will be 1.5 cores, also written as `1500m`.
                                  nullable: true
                                  type: string
                                min:
                                  description: |-
                                    The minimal amount of CPU cores that Pods need to run.
                                    Equivalent to the `request` for Pod resource configuration.
                                    Cores are specified either as a decimal point number or as milli units.
                                    For example:`1.5` will be 1.5 cores, also written as `1500m`.
                                  nullable: true
                                  type: string
                              type: object
                            memory:
                              properties:
                                limit:
                                  description: |-
                                    The maximum amount of memory that should be available to the Pod.
                                    Specified as a byte [Quantity](https://kubernetes.io/docs/reference/kubernetes-api/common-definitions/quantity/),
                                    which means these suffixes are supported: E, P, T, G, M, k.
                                    You can also use the power-of-two equivalents: Ei, Pi, Ti, Gi, Mi, Ki.
                                    For example, the following represent roughly the same value:
                                    `128974848, 129e6, 129M,  128974848000m, 123Mi`
                                  nullable: true
                                  type: string
                                runtimeLimits:
                                  description: Additional options that can be specified.
                                  type: object
                              type: object
                            storage:
                              type: object
                          type: object
                      type: object
                    configOverrides:
                      additionalProperties:
                        additionalProperties:
                          type: string
                        type: object
                      default: {}
                      description: |-
                        The `configOverrides` can be used to configure properties in product config files
                        that are not exposed in the CRD. Read the
                        [config overrides documentation](https://docs.stackable.tech/home/nightly/concepts/overrides#config-overrides)
                        and consult the operator specific usage guide documentation for details on the
                        available config files and settings for the specific product.
                      type: object
                    envOverrides:
                      additionalProperties:
                        type: string
                      default: {}
                      description: |-
                        `envOverrides` configure environment variables to be set in the Pods.
                        It is a map from strings to strings - environment variables and the value to set.
                        Read the
                        [environment variable overrides documentation](https://docs.stackable.tech/home/nightly/concepts/overrides#env-overrides)
                        for more information and consult the operator specific usage guide to find out about
                        the product specific environment variables that are available.
                      type: object
                    jvmArgumentOverrides:
                      default:
                        add: []
                        remove: []
                        removeRegex: []
                      description: |-
                        Allows overriding JVM arguments.
                        Please read on the [JVM argument overrides documentation](https://docs.stackable.tech/home/nightly/concepts/overrides#jvm-argument-overrides)
                        for details on the usage.
                      properties:
                        add:
                          default: []
                          description: JVM arguments to be added
                          items:
                            type: string
                          type: array
                        remove:
                          default: []
                          description: JVM arguments to be removed by exact match
                          items:
                            type: string
                          type: array
                        removeRegex:
                          default: []
                          description: JVM arguments matching any of this regexes will be removed
                          items:
                            type: string
                          type: array
                      type: object
                    podOverrides:
                      default: {}
                      description: |-
                        In the `podOverrides` property you can define a
                        [PodTemplateSpec](https://kubernetes.io/docs/reference/generated/kubernetes-api/v1.27/#podtemplatespec-v1-core)
                        to override any property that can be set on a Kubernetes Pod.
                        Read the
                        [Pod overrides documentation](https://docs.stackable.tech/home/nightly/concepts/overrides#pod-overrides)
                        for more information.
                      type: object
                      x-kubernetes-preserve-unknown-fields: true
                  type: object
                image:
                  anyOf:
                    - required:
                        - custom
                        - productVersion
                    - required:
                        - productVersion
                  description: |-
                    Specify which image to use, the easiest way is to only configure the `productVersion`.
                    You can also configure a custom image registry to pull from, as well as completely custom
                    images.

                    Consult the [Product image selection documentation](https://docs.stackable.tech/home/nightly/concepts/product_image_selection)
                    for details.
                  properties:
                    custom:
                      description: |-
                        Overwrite the docker image.
                        Specify the full docker image name, e.g. `oci.stackable.tech/sdp/superset:1.4.1-stackable2.1.0`
                      type: string
                    productVersion:
                      description: Version of the product, e.g. `1.4.1`.
                      type: string
                    pullPolicy:
                      default: Always
                      description: '[Pull policy](https://kubernetes.io/docs/concepts/containers/images/#image-pull-policy) used when pulling the image.'
                      enum:
                        - IfNotPresent
                        - Always
                        - Never
                      type: string
                    pullSecrets:
                      description: '[Image pull secrets](https://kubernetes.io/docs/concepts/containers/images/#specifying-imagepullsecrets-on-a-pod) to pull images from a private registry.'
                      items:
                        description: LocalObjectReference contains enough information to let you locate the referenced object inside the same namespace.
                        properties:
                          name:
                            description: 'Name of the referent. This field is effectively required, but due to backwards compatibility is allowed to be empty. Instances of this type with an empty value here are almost certainly wrong. More info: https://kubernetes.io/docs/concepts/overview/working-with-objects/names/#names'
                            type: string
                        required:
                          - name
                        type: object
                      nullable: true
                      type: array
                    repo:
                      description: Name of the docker repo, e.g. `oci.stackable.tech/sdp`
                      nullable: true
                      type: string
                    stackableVersion:
                      description: |-
                        Stackable version of the product, e.g. `23.4`, `23.4.1` or `0.0.0-dev`.
                        If not specified, the operator will use its own version, e.g. `23.4.1`.
                        When using a nightly operator or a pr version, it will use the nightly `0.0.0-dev` image.
                      nullable: true
                      type: string
                  type: object
                server:
                  default:
                    roleConfig:
                      listenerClass: cluster-internal
                  description: A Spark Connect server definition.
                  properties:
                    cliOverrides:
                      additionalProperties:
                        type: string
                      default: {}
                      type: object
                    config:
                      default: {}
                      properties:
                        logging:
                          default:
                            containers: {}
                            enableVectorAgent: null
                          description: Logging configuration, learn more in the [logging concept documentation](https://docs.stackable.tech/home/nightly/concepts/logging).
                          properties:
                            containers:
                              additionalProperties:
                                anyOf:
                                  - required:
                                      - custom
                                  - {}
                                description: Log configuration of the container
                                properties:
                                  console:
                                    description: Configuration for the console appender
                                    nullable: true
                                    properties:
                                      level:
                                        description: |-
                                          The log level threshold.
                                          Log events with a lower log level are discarded.
                                        enum:
                                          - TRACE
                                          - DEBUG
                                          - INFO
                                          - WARN
                                          - ERROR
                                          - FATAL
                                          - NONE
                                          - null
                                        nullable: true
                                        type: string
                                    type: object
                                  custom:
                                    description: Log configuration provided in a ConfigMap
                                    properties:
                                      configMap:
                                        description: ConfigMap containing the log configuration files
                                        nullable: true
                                        type: string
                                    type: object
                                  file:
                                    description: Configuration for the file appender
                                    nullable: true
                                    properties:
                                      level:
                                        description: |-
                                          The log level threshold.
                                          Log events with a lower log level are discarded.
                                        enum:
                                          - TRACE
                                          - DEBUG
                                          - INFO
                                          - WARN
                                          - ERROR
                                          - FATAL
                                          - NONE
                                          - null
                                        nullable: true
                                        type: string
                                    type: object
                                  loggers:
                                    additionalProperties:
                                      description: Configuration of a logger
                                      properties:
                                        level:
                                          description: |-
                                            The log level threshold.
                                            Log events with a lower log level are discarded.
                                          enum:
                                            - TRACE
                                            - DEBUG
                                            - INFO
                                            - WARN
                                            - ERROR
                                            - FATAL
                                            - NONE
                                            - null
                                          nullable: true
                                          type: string
                                      type: object
                                    default: {}
                                    description: Configuration per logger
                                    type: object
                                type: object
                              description: Log configuration per container.
                              type: object
                            enableVectorAgent:
                              description: Wether or not to deploy a container with the Vector log agent.
                              nullable: true
                              type: boolean
                          type: object
                        requestedSecretLifetime:
                          description: |-
                            Request secret (currently only autoTls certificates) lifetime from the secret operator, e.g. `7d`, or `30d`.
                            This can be shortened by the `maxCertificateLifetime` setting on the SecretClass issuing the TLS certificate.
                          nullable: true
                          type: string
                        resources:
                          default:
                            cpu:
                              max: null
                              min: null
                            memory:
                              limit: null
                              runtimeLimits: {}
                            storage: {}
                          description: |-
                            Resource usage is configured here, this includes CPU usage, memory usage and disk storage
                            usage, if this role needs any.
                          properties:
                            cpu:
                              default:
                                max: null
                                min: null
                              properties:
                                max:
                                  description: |-
                                    The maximum amount of CPU cores that can be requested by Pods.
                                    Equivalent to the `limit` for Pod resource configuration.
                                    Cores are specified either as a decimal point number or as milli units.
                                    For example:`1.5` will be 1.5 cores, also written as `1500m`.
                                  nullable: true
                                  type: string
                                min:
                                  description: |-
                                    The minimal amount of CPU cores that Pods need to run.
                                    Equivalent to the `request` for Pod resource configuration.
                                    Cores are specified either as a decimal point number or as milli units.
                                    For example:`1.5` will be 1.5 cores, also written as `1500m`.
                                  nullable: true
                                  type: string
                              type: object
                            memory:
                              properties:
                                limit:
                                  description: |-
                                    The maximum amount of memory that should be available to the Pod.
                                    Specified as a byte [Quantity](https://kubernetes.io/docs/reference/kubernetes-api/common-definitions/quantity/),
                                    which means these suffixes are supported: E, P, T, G, M, k.
                                    You can also use the power-of-two equivalents: Ei, Pi, Ti, Gi, Mi, Ki.
                                    For example, the following represent roughly the same value:
                                    `128974848, 129e6, 129M,  128974848000m, 123Mi`
                                  nullable: true
                                  type: string
                                runtimeLimits:
                                  description: Additional options that can be specified.
                                  type: object
                              type: object
                            storage:
                              type: object
                          type: object
                      type: object
                    configOverrides:
                      additionalProperties:
                        additionalProperties:
                          type: string
                        type: object
                      default: {}
                      description: |-
                        The `configOverrides` can be used to configure properties in product config files
                        that are not exposed in the CRD. Read the
                        [config overrides documentation](https://docs.stackable.tech/home/nightly/concepts/overrides#config-overrides)
                        and consult the operator specific usage guide documentation for details on the
                        available config files and settings for the specific product.
                      type: object
                    envOverrides:
                      additionalProperties:
                        type: string
                      default: {}
                      description: |-
                        `envOverrides` configure environment variables to be set in the Pods.
                        It is a map from strings to strings - environment variables and the value to set.
                        Read the
                        [environment variable overrides documentation](https://docs.stackable.tech/home/nightly/concepts/overrides#env-overrides)
                        for more information and consult the operator specific usage guide to find out about
                        the product specific environment variables that are available.
                      type: object
                    jvmArgumentOverrides:
                      default:
                        add: []
                        remove: []
                        removeRegex: []
                      description: |-
                        Allows overriding JVM arguments.
                        Please read on the [JVM argument overrides documentation](https://docs.stackable.tech/home/nightly/concepts/overrides#jvm-argument-overrides)
                        for details on the usage.
                      properties:
                        add:
                          default: []
                          description: JVM arguments to be added
                          items:
                            type: string
                          type: array
                        remove:
                          default: []
                          description: JVM arguments to be removed by exact match
                          items:
                            type: string
                          type: array
                        removeRegex:
                          default: []
                          description: JVM arguments matching any of this regexes will be removed
                          items:
                            type: string
                          type: array
                      type: object
                    podOverrides:
                      default: {}
                      description: |-
                        In the `podOverrides` property you can define a
                        [PodTemplateSpec](https://kubernetes.io/docs/reference/generated/kubernetes-api/v1.27/#podtemplatespec-v1-core)
                        to override any property that can be set on a Kubernetes Pod.
                        Read the
                        [Pod overrides documentation](https://docs.stackable.tech/home/nightly/concepts/overrides#pod-overrides)
                        for more information.
                      type: object
                      x-kubernetes-preserve-unknown-fields: true
                    roleConfig:
                      default:
                        listenerClass: cluster-internal
                      description: Global role config settings for the Spark Connect Server.
                      properties:
                        listenerClass:
                          default: cluster-internal
                          description: |-
                            This field controls which [ListenerClass](https://docs.stackable.tech/home/nightly/listener-operator/listenerclass.html)
                            is used to expose the Spark Connect services.
                          type: string
                      type: object
                  type: object
                vectorAggregatorConfigMapName:
                  description: |-
                    Name of the Vector aggregator discovery ConfigMap.
                    It must contain the key `ADDRESS` with the address of the Vector aggregator.
                  nullable: true
                  type: string
              required:
                - image
              type: object
            status:
              nullable: true
              properties:
                conditions:
                  default: []
                  items:
                    properties:
                      lastTransitionTime:
                        description: Last time the condition transitioned from one status to another.
                        format: date-time
                        nullable: true
                        type: string
                      message:
                        description: A human readable message indicating details about the transition.
                        nullable: true
                        type: string
                      reason:
                        description: The reason for the condition's last transition.
                        nullable: true
                        type: string
                      status:
                        description: Status of the condition, one of True, False, Unknown.
                        enum:
                          - 'True'
                          - 'False'
                          - Unknown
                        type: string
                      type:
                        description: Type of deployment condition.
                        enum:
                          - Available
                          - Degraded
                          - Progressing
                          - ReconciliationPaused
                          - Stopped
                        type: string
                    required:
                      - status
                      - type
                    type: object
                  type: array
              type: object
          required:
            - spec
          title: SparkConnectServer
          type: object
      served: true
      storage: true
      subresources:
        status: {}<|MERGE_RESOLUTION|>--- conflicted
+++ resolved
@@ -151,7 +151,6 @@
                                           - ERROR
                                           - FATAL
                                           - NONE
-                                          - null
                                         nullable: true
                                         type: string
                                     type: object
@@ -179,7 +178,6 @@
                                           - ERROR
                                           - FATAL
                                           - NONE
-                                          - null
                                         nullable: true
                                         type: string
                                     type: object
@@ -199,7 +197,6 @@
                                             - ERROR
                                             - FATAL
                                             - NONE
-                                            - null
                                           nullable: true
                                           type: string
                                       type: object
@@ -529,7 +526,6 @@
                                           - ERROR
                                           - FATAL
                                           - NONE
-                                          - null
                                         nullable: true
                                         type: string
                                     type: object
@@ -557,7 +553,6 @@
                                           - ERROR
                                           - FATAL
                                           - NONE
-                                          - null
                                         nullable: true
                                         type: string
                                     type: object
@@ -577,7 +572,6 @@
                                             - ERROR
                                             - FATAL
                                             - NONE
-                                            - null
                                           nullable: true
                                           type: string
                                       type: object
@@ -887,16 +881,13 @@
                       x-kubernetes-preserve-unknown-fields: true
                   type: object
                 logFileDirectory:
-                  anyOf:
-                    - oneOf:
-                        - required:
-                            - s3
-                        - required:
-                            - customLogDirectory
-                    - enum:
-                        - null
-                      nullable: true
                   description: The log file directory definition used by the Spark history server.
+                  nullable: true
+                  oneOf:
+                    - required:
+                        - s3
+                    - required:
+                        - customLogDirectory
                   properties:
                     customLogDirectory:
                       description: A custom log directory
@@ -1095,20 +1086,6 @@
                     - client
                   type: string
                 s3connection:
-<<<<<<< HEAD
-                  anyOf:
-                    - oneOf:
-                        - required:
-                            - inline
-                        - required:
-                            - reference
-                    - enum:
-                        - null
-                      nullable: true
-                  description: |-
-                    Configure an S3 connection that the SparkApplication has access to.
-                    Read more in the [Spark S3 usage guide](https://docs.stackable.tech/home/nightly/spark-k8s/usage-guide/s3).
-=======
                   description: |-
                     Configure an S3 connection that the SparkApplication has access to.
                     Read more in the [Spark S3 usage guide](https://docs.stackable.tech/home/nightly/spark-k8s/usage-guide/s3).
@@ -1118,7 +1095,6 @@
                         - inline
                     - required:
                         - reference
->>>>>>> 03051af0
                   properties:
                     inline:
                       description: |-
@@ -1713,7 +1689,6 @@
                                           - ERROR
                                           - FATAL
                                           - NONE
-                                          - null
                                         nullable: true
                                         type: string
                                     type: object
@@ -1741,7 +1716,6 @@
                                           - ERROR
                                           - FATAL
                                           - NONE
-                                          - null
                                         nullable: true
                                         type: string
                                     type: object
@@ -1761,7 +1735,6 @@
                                             - ERROR
                                             - FATAL
                                             - NONE
-                                            - null
                                           nullable: true
                                           type: string
                                       type: object
@@ -2024,7 +1997,6 @@
                                                 - ERROR
                                                 - FATAL
                                                 - NONE
-                                                - null
                                               nullable: true
                                               type: string
                                           type: object
@@ -2052,7 +2024,6 @@
                                                 - ERROR
                                                 - FATAL
                                                 - NONE
-                                                - null
                                               nullable: true
                                               type: string
                                           type: object
@@ -2072,7 +2043,6 @@
                                                   - ERROR
                                                   - FATAL
                                                   - NONE
-                                                  - null
                                                 nullable: true
                                                 type: string
                                             type: object
@@ -2386,7 +2356,6 @@
                                           - ERROR
                                           - FATAL
                                           - NONE
-                                          - null
                                         nullable: true
                                         type: string
                                     type: object
@@ -2414,7 +2383,6 @@
                                           - ERROR
                                           - FATAL
                                           - NONE
-                                          - null
                                         nullable: true
                                         type: string
                                     type: object
@@ -2434,7 +2402,6 @@
                                             - ERROR
                                             - FATAL
                                             - NONE
-                                            - null
                                           nullable: true
                                           type: string
                                       type: object
@@ -2676,7 +2643,6 @@
                                           - ERROR
                                           - FATAL
                                           - NONE
-                                          - null
                                         nullable: true
                                         type: string
                                     type: object
@@ -2704,7 +2670,6 @@
                                           - ERROR
                                           - FATAL
                                           - NONE
-                                          - null
                                         nullable: true
                                         type: string
                                     type: object
@@ -2724,7 +2689,6 @@
                                             - ERROR
                                             - FATAL
                                             - NONE
-                                            - null
                                           nullable: true
                                           type: string
                                       type: object
