use std::sync::Arc;

<<<<<<< HEAD
use clap::{crate_description, crate_version, Parser};
use connect::crd::{SparkConnectServer, CONNECT_FULL_CONTROLLER_NAME};
use futures::{pin_mut, select, StreamExt};
=======
use clap::Parser;
use futures::{StreamExt, pin_mut};
>>>>>>> 4419c448
use history::history_controller;
use product_config::ProductConfigManager;
use stackable_operator::{
    YamlSchema,
    cli::{Command, ProductOperatorRun},
    k8s_openapi::api::{
        apps::v1::{Deployment, StatefulSet},
        core::v1::{ConfigMap, Pod, Service},
    },
    kube::{
        core::DeserializeGuard,
        runtime::{
            Controller,
            events::{Recorder, Reporter},
            watcher,
        },
    },
    logging::controller::report_controller_reconciled,
    shared::yaml::SerializeOptions,
    telemetry::Tracing,
};
use tracing::info_span;
use tracing_futures::Instrument;

use crate::crd::{
    SparkApplication,
    constants::{
        HISTORY_FULL_CONTROLLER_NAME, OPERATOR_NAME, POD_DRIVER_FULL_CONTROLLER_NAME,
        SPARK_CONTROLLER_NAME, SPARK_FULL_CONTROLLER_NAME,
    },
    history::SparkHistoryServer,
};

mod config;
mod connect;
mod crd;
mod history;
mod pod_driver_controller;
mod product_logging;
mod spark_k8s_controller;

mod built_info {
    include!(concat!(env!("OUT_DIR"), "/built.rs"));
}

#[derive(Parser)]
#[clap(about, author)]
struct Opts {
    #[clap(subcommand)]
    cmd: Command,
}

const PRODUCT_CONFIG_PATHS: [&str; 2] = [
    "deploy/config-spec/properties.yaml",
    "/etc/stackable/spark-k8s-operator/config-spec/properties.yaml",
];
pub struct Ctx {
    pub client: stackable_operator::client::Client,
    pub product_config: ProductConfigManager,
}

#[tokio::main]
async fn main() -> anyhow::Result<()> {
    let opts = Opts::parse();
    match opts.cmd {
        Command::Crd => {
            SparkApplication::merged_crd(SparkApplication::V1Alpha1)?
                .print_yaml_schema(built_info::PKG_VERSION, SerializeOptions::default())?;
            SparkHistoryServer::merged_crd(SparkHistoryServer::V1Alpha1)?
                .print_yaml_schema(built_info::PKG_VERSION, SerializeOptions::default())?;
            SparkConnectServer::merged_crd(SparkConnectServer::V1Alpha1)?
                .print_yaml_schema(built_info::PKG_VERSION, SerializeOptions::default())?;
        }
        Command::Run(ProductOperatorRun {
            product_config,
            watch_namespace,
            telemetry_arguments,
            cluster_info_opts,
        }) => {
<<<<<<< HEAD
            #[allow(deprecated)]
            stackable_operator::logging::initialize_logging(
                "SPARK_K8S_OPERATOR_LOG",
                "spark-k8s",
                tracing_target,
            );
            stackable_operator::utils::print_startup_string(
                crate_description!(),
                crate_version!(),
                built_info::GIT_VERSION,
                built_info::TARGET,
                built_info::BUILT_TIME_UTC,
                built_info::RUSTC_VERSION,
=======
            // NOTE (@NickLarsenNZ): Before stackable-telemetry was used:
            // - The console log level was set by `SPARK_K8S_OPERATOR_LOG`, and is now `CONSOLE_LOG` (when using Tracing::pre_configured).
            // - The file log level was set by `SPARK_K8S_OPERATOR_LOG`, and is now set via `FILE_LOG` (when using Tracing::pre_configured).
            // - The file log directory was set by `SPARK_K8S_OPERATOR_LOG_DIRECTORY`, and is now set by `ROLLING_LOGS_DIR` (or via `--rolling-logs <DIRECTORY>`).
            let _tracing_guard =
                Tracing::pre_configured(built_info::PKG_NAME, telemetry_arguments).init()?;

            tracing::info!(
                built_info.pkg_version = built_info::PKG_VERSION,
                built_info.git_version = built_info::GIT_VERSION,
                built_info.target = built_info::TARGET,
                built_info.built_time_utc = built_info::BUILT_TIME_UTC,
                built_info.rustc_version = built_info::RUSTC_VERSION,
                "Starting {description}",
                description = built_info::PKG_DESCRIPTION
>>>>>>> 4419c448
            );

            let client = stackable_operator::client::initialize_operator(
                Some(OPERATOR_NAME.to_string()),
                &cluster_info_opts,
            )
            .await?;

            let ctx = Ctx {
                client: client.clone(),
                product_config: product_config.load(&PRODUCT_CONFIG_PATHS)?,
            };
            let spark_event_recorder = Arc::new(Recorder::new(client.as_kube_client(), Reporter {
                controller: SPARK_FULL_CONTROLLER_NAME.to_string(),
                instance: None,
            }));
            let app_controller = Controller::new(
                watch_namespace
                    .get_api::<DeserializeGuard<crd::v1alpha1::SparkApplication>>(&client),
                watcher::Config::default(),
            )
            .owns(
                watch_namespace.get_api::<DeserializeGuard<ConfigMap>>(&client),
                watcher::Config::default(),
            )
            .shutdown_on_signal()
            .run(
                spark_k8s_controller::reconcile,
                spark_k8s_controller::error_policy,
                Arc::new(ctx),
            )
            .instrument(info_span!("app_controller"))
            // We can let the reporting happen in the background
            .for_each_concurrent(
                16, // concurrency limit
                |result| {
                    // The event_recorder needs to be shared across all invocations, so that
                    // events are correctly aggregated
                    let spark_event_recorder = spark_event_recorder.clone();
                    async move {
                        report_controller_reconciled(
                            &spark_event_recorder,
                            SPARK_FULL_CONTROLLER_NAME,
                            &result,
                        )
                        .await;
                    }
                },
            );

            let pod_driver_event_recorder =
                Arc::new(Recorder::new(client.as_kube_client(), Reporter {
                    controller: POD_DRIVER_FULL_CONTROLLER_NAME.to_string(),
                    instance: None,
                }));
            let pod_driver_controller = Controller::new(
                watch_namespace.get_api::<DeserializeGuard<Pod>>(&client),
                watcher::Config::default()
                 .labels(&format!("app.kubernetes.io/managed-by={OPERATOR_NAME}_{SPARK_CONTROLLER_NAME},spark-role=driver")),
            )
            .owns(
                watch_namespace.get_api::<DeserializeGuard<Pod>>(&client),
                watcher::Config::default(),
            )
            .shutdown_on_signal()
            .run(
                pod_driver_controller::reconcile,
                pod_driver_controller::error_policy,
                Arc::new(client.clone()),
            )
            .instrument(info_span!("pod_driver_controller"))
            // We can let the reporting happen in the background
            .for_each_concurrent(
                16, // concurrency limit
                |result| {
                    // The event_recorder needs to be shared across all invocations, so that
                    // events are correctly aggregated
                    let pod_driver_event_recorder = pod_driver_event_recorder.clone();
                    async move {
                        report_controller_reconciled(
                            &pod_driver_event_recorder,
                            POD_DRIVER_FULL_CONTROLLER_NAME,
                            &result,
                        )
                        .await;
                    }
                },
            );

            // Create new object because Ctx cannot be cloned
            let ctx = Ctx {
                client: client.clone(),
                product_config: product_config.load(&PRODUCT_CONFIG_PATHS)?,
            };
            let history_event_recorder =
                Arc::new(Recorder::new(client.as_kube_client(), Reporter {
                    controller: HISTORY_FULL_CONTROLLER_NAME.to_string(),
                    instance: None,
                }));
            let history_controller = Controller::new(
                watch_namespace
                    .get_api::<DeserializeGuard<crd::history::v1alpha1::SparkHistoryServer>>(
                        &client,
                    ),
                watcher::Config::default(),
            )
            .owns(
                watch_namespace
                    .get_api::<DeserializeGuard<crd::history::v1alpha1::SparkHistoryServer>>(
                        &client,
                    ),
                watcher::Config::default(),
            )
            .owns(
                watch_namespace.get_api::<DeserializeGuard<StatefulSet>>(&client),
                watcher::Config::default(),
            )
            .owns(
                watch_namespace.get_api::<DeserializeGuard<Service>>(&client),
                watcher::Config::default(),
            )
            .owns(
                watch_namespace.get_api::<DeserializeGuard<ConfigMap>>(&client),
                watcher::Config::default(),
            )
            .shutdown_on_signal()
            .run(
                history_controller::reconcile,
                history_controller::error_policy,
                Arc::new(ctx),
            )
            .instrument(info_span!("history_controller"))
            // We can let the reporting happen in the background
            .for_each_concurrent(
                16, // concurrency limit
                |result| {
                    // The event_recorder needs to be shared across all invocations, so that
                    // events are correctly aggregated
                    let history_event_recorder = history_event_recorder.clone();
                    async move {
                        report_controller_reconciled(
                            &history_event_recorder,
                            HISTORY_FULL_CONTROLLER_NAME,
                            &result,
                        )
                        .await;
                    }
                },
            );

            // ==============================
            // Create new object because Ctx cannot be cloned
            let ctx = Ctx {
                client: client.clone(),
                product_config: product_config.load(&PRODUCT_CONFIG_PATHS)?,
            };
            let connect_event_recorder = Arc::new(Recorder::new(
                client.as_kube_client(),
                Reporter {
                    controller: CONNECT_FULL_CONTROLLER_NAME.to_string(),
                    instance: None,
                },
            ));
            let connect_controller = Controller::new(
                watch_namespace
                    .get_api::<DeserializeGuard<connect::crd::v1alpha1::SparkConnectServer>>(
                        &client,
                    ),
                watcher::Config::default(),
            )
            .owns(
                watch_namespace
                    .get_api::<DeserializeGuard<connect::crd::v1alpha1::SparkConnectServer>>(
                        &client,
                    ),
                watcher::Config::default(),
            )
            .owns(
                watch_namespace.get_api::<DeserializeGuard<Deployment>>(&client),
                watcher::Config::default(),
            )
            .owns(
                watch_namespace.get_api::<DeserializeGuard<Service>>(&client),
                watcher::Config::default(),
            )
            .owns(
                watch_namespace.get_api::<DeserializeGuard<ConfigMap>>(&client),
                watcher::Config::default(),
            )
            .shutdown_on_signal()
            .run(
                connect::controller::reconcile,
                connect::controller::error_policy,
                Arc::new(ctx),
            )
            .instrument(info_span!("connect_controller"))
            // We can let the reporting happen in the background
            .for_each_concurrent(
                16, // concurrency limit
                |result| {
                    // The event_recorder needs to be shared across all invocations, so that
                    // events are correctly aggregated
                    let connect_event_recorder = connect_event_recorder.clone();
                    async move {
                        report_controller_reconciled(
                            &connect_event_recorder,
                            CONNECT_FULL_CONTROLLER_NAME,
                            &result,
                        )
                        .await;
                    }
                },
            );

            //
            pin_mut!(
                app_controller,
                pod_driver_controller,
                history_controller,
                connect_controller
            );
            // kube-runtime's Controller will tokio::spawn each reconciliation, so this only concerns the internal watch machinery
            select! {
                r1 = app_controller => r1,
                r2 = pod_driver_controller => r2,
                r3 = history_controller => r3,
                r4 = connect_controller => r4,
            };
        }
    }
    Ok(())
}<|MERGE_RESOLUTION|>--- conflicted
+++ resolved
@@ -1,13 +1,8 @@
 use std::sync::Arc;
 
-<<<<<<< HEAD
 use clap::{crate_description, crate_version, Parser};
 use connect::crd::{SparkConnectServer, CONNECT_FULL_CONTROLLER_NAME};
 use futures::{pin_mut, select, StreamExt};
-=======
-use clap::Parser;
-use futures::{StreamExt, pin_mut};
->>>>>>> 4419c448
 use history::history_controller;
 use product_config::ProductConfigManager;
 use stackable_operator::{
@@ -87,21 +82,6 @@
             telemetry_arguments,
             cluster_info_opts,
         }) => {
-<<<<<<< HEAD
-            #[allow(deprecated)]
-            stackable_operator::logging::initialize_logging(
-                "SPARK_K8S_OPERATOR_LOG",
-                "spark-k8s",
-                tracing_target,
-            );
-            stackable_operator::utils::print_startup_string(
-                crate_description!(),
-                crate_version!(),
-                built_info::GIT_VERSION,
-                built_info::TARGET,
-                built_info::BUILT_TIME_UTC,
-                built_info::RUSTC_VERSION,
-=======
             // NOTE (@NickLarsenNZ): Before stackable-telemetry was used:
             // - The console log level was set by `SPARK_K8S_OPERATOR_LOG`, and is now `CONSOLE_LOG` (when using Tracing::pre_configured).
             // - The file log level was set by `SPARK_K8S_OPERATOR_LOG`, and is now set via `FILE_LOG` (when using Tracing::pre_configured).
@@ -117,7 +97,6 @@
                 built_info.rustc_version = built_info::RUSTC_VERSION,
                 "Starting {description}",
                 description = built_info::PKG_DESCRIPTION
->>>>>>> 4419c448
             );
 
             let client = stackable_operator::client::initialize_operator(
