---
apiVersion: spark.stackable.tech/v1alpha1
kind: SparkApplication
metadata:
  name: spark-pi-s3-1
spec:
  version: "1.0"
{% if lookup('env', 'VECTOR_AGGREGATOR') %}
  vectorAggregatorConfigMapName: vector-aggregator-discovery
{% endif %}
  sparkImage:
{% if test_scenario['values']['spark'].find(",") > 0 %}
    custom: "{{ test_scenario['values']['spark'].split(',')[1] }}"
    productVersion: "{{ test_scenario['values']['spark'].split(',')[0] }}"
{% else %}
    productVersion: "{{ test_scenario['values']['spark'] }}"
{% endif %}
    pullPolicy: IfNotPresent
  mode: cluster
  mainClass: org.apache.spark.examples.SparkPi
  mainApplicationFile: "s3a://my-bucket/spark-examples_{{ test_scenario['values']['spark'].split(',')[0] }}.jar"
  s3connection:
    reference: spark-data-s3-connection
  logFileDirectory:
    s3:
      prefix: eventlogs/
      bucket:
        reference: spark-history-s3-bucket
  job:
    config:
      logging:
        enableVectorAgent: {{ lookup('env', 'VECTOR_AGGREGATOR') | length > 0 }}
  driver:
    config:
      logging:
        enableVectorAgent: {{ lookup('env', 'VECTOR_AGGREGATOR') | length > 0 }}
  executor:
<<<<<<< HEAD
    replicas: 1
=======
>>>>>>> 3f6f900c
    config:
      replicas: 1
      logging:
        enableVectorAgent: {{ lookup('env', 'VECTOR_AGGREGATOR') | length > 0 }}<|MERGE_RESOLUTION|>--- conflicted
+++ resolved
@@ -35,10 +35,6 @@
       logging:
         enableVectorAgent: {{ lookup('env', 'VECTOR_AGGREGATOR') | length > 0 }}
   executor:
-<<<<<<< HEAD
-    replicas: 1
-=======
->>>>>>> 3f6f900c
     config:
       replicas: 1
       logging:
