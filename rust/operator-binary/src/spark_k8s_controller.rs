use std::{sync::Arc, time::Duration};

use stackable_spark_k8s_crd::{
    constants::*, s3logdir::S3LogDir, SparkApplication, SparkApplicationRole, SparkContainer,
    SparkStorageConfig,
};

use snafu::{OptionExt, ResultExt, Snafu};
use stackable_operator::{
    builder::{ConfigMapBuilder, ContainerBuilder, ObjectMetaBuilder, PodBuilder, VolumeBuilder},
    commons::{
        affinity::StackableAffinity,
        product_image_selection::ResolvedProductImage,
        resources::{NoRuntimeLimits, Resources},
        s3::S3ConnectionSpec,
        tls::{CaCert, TlsVerification},
    },
    k8s_openapi::{
        api::{
            batch::v1::{Job, JobSpec},
            core::v1::{
                ConfigMap, Container, EnvVar, Pod, PodSecurityContext, PodSpec, PodTemplateSpec,
                ServiceAccount, Volume, VolumeMount,
            },
            rbac::v1::{ClusterRole, RoleBinding, RoleRef, Subject},
        },
        Resource,
    },
    kube::{
        runtime::{controller::Action, reflector::ObjectRef},
        ResourceExt,
    },
    logging::controller::ReconcilerError,
    product_logging::{
        framework::{capture_shell_output, shutdown_vector_command, vector_container},
        spec::{
            ConfigMapLogConfig, ContainerLogConfig, ContainerLogConfigChoice,
            CustomContainerLogConfig, Logging,
        },
    },
    role_utils::RoleGroupRef,
};
use strum::{EnumDiscriminants, IntoStaticStr};

use crate::product_logging::{self, resolve_vector_aggregator_address};

pub struct Ctx {
    pub client: stackable_operator::client::Client,
}

#[derive(Snafu, Debug, EnumDiscriminants)]
#[strum_discriminants(derive(IntoStaticStr))]
#[allow(clippy::enum_variant_names)]
pub enum Error {
    #[snafu(display("object has no namespace"))]
    ObjectHasNoNamespace,
    #[snafu(display("object is missing metadata to build owner reference"))]
    ObjectMissingMetadataForOwnerRef {
        source: stackable_operator::error::Error,
    },
    #[snafu(display("failed to apply role ServiceAccount"))]
    ApplyServiceAccount {
        source: stackable_operator::error::Error,
    },
    #[snafu(display("failed to apply global RoleBinding"))]
    ApplyRoleBinding {
        source: stackable_operator::error::Error,
    },
    #[snafu(display("failed to apply Job"))]
    ApplyApplication {
        source: stackable_operator::error::Error,
    },
    #[snafu(display("failed to build stark-submit command"))]
    BuildCommand {
        source: stackable_spark_k8s_crd::Error,
    },
    #[snafu(display("failed to build the pod template config map"))]
    PodTemplateConfigMap {
        source: stackable_operator::error::Error,
    },
    #[snafu(display("no spark base image specified"))]
    ObjectHasNoSparkImage,
<<<<<<< HEAD
    #[snafu(display("invalid pod template"))]
    PodTemplate {
        source: stackable_operator::error::Error,
    },
    #[snafu(display("pod template serialization"))]
    PodTemplateSerde { source: serde_yaml::Error },
=======
    #[snafu(display("driver pod template serialization"))]
    DriverPodTemplateSerde { source: serde_yaml::Error },
    #[snafu(display("executor pod template serialization"))]
    ExecutorPodTemplateSerde { source: serde_yaml::Error },
>>>>>>> b5ccdb72
    #[snafu(display("s3 bucket error"))]
    S3Bucket {
        source: stackable_operator::error::Error,
    },
    #[snafu(display("tls non-verification not supported"))]
    S3TlsNoVerificationNotSupported,
    #[snafu(display("ca-cert verification not supported"))]
    S3TlsCaVerificationNotSupported,
    #[snafu(display("failed to resolve and merge config"))]
    FailedToResolveConfig {
        source: stackable_spark_k8s_crd::Error,
    },
    #[snafu(display("failed to resolve and merge logging config"))]
    FailedToResolveLoggingConfig {
        source: stackable_spark_k8s_crd::Error,
    },
    #[snafu(display("failed to recognise the container name"))]
    UnrecognisedContainerName,
    #[snafu(display("illegal container name"))]
    IllegalContainerName {
        source: stackable_operator::error::Error,
    },
    #[snafu(display("failed to resolve the s3 log dir configuration"))]
    S3LogDir {
        source: stackable_spark_k8s_crd::s3logdir::Error,
    },
    #[snafu(display("failed to resolve the Vector aggregator address"))]
    ResolveVectorAggregatorAddress {
        source: crate::product_logging::Error,
    },
    #[snafu(display("failed to add the logging configuration to the ConfigMap [{cm_name}]"))]
    InvalidLoggingConfig {
        source: crate::product_logging::Error,
        cm_name: String,
    },
}

type Result<T, E = Error> = std::result::Result<T, E>;

impl ReconcilerError for Error {
    fn category(&self) -> &'static str {
        ErrorDiscriminants::from(self).into()
    }
}

pub struct PodTemplateConfig {
    pub role: SparkApplicationRole,
    pub resources: Resources<SparkStorageConfig, NoRuntimeLimits>,
    pub logging: Logging<SparkContainer>,
    pub volume_mounts: Vec<VolumeMount>,
    pub affinity: StackableAffinity,
}

pub async fn reconcile(spark_application: Arc<SparkApplication>, ctx: Arc<Ctx>) -> Result<Action> {
    tracing::info!("Starting reconcile");

    let client = &ctx.client;

    let opt_s3conn = match spark_application.spec.s3connection.as_ref() {
        Some(s3bd) => s3bd
            .resolve(
                client,
                spark_application.metadata.namespace.as_deref().unwrap(),
            )
            .await
            .context(S3BucketSnafu)
            .ok(),
        _ => None,
    };

    if let Some(conn) = opt_s3conn.as_ref() {
        if let Some(tls) = &conn.tls {
            match &tls.verification {
                TlsVerification::None {} => return S3TlsNoVerificationNotSupportedSnafu.fail(),
                TlsVerification::Server(server_verification) => {
                    match &server_verification.ca_cert {
                        CaCert::WebPki {} => {}
                        CaCert::SecretClass(_) => {
                            return S3TlsCaVerificationNotSupportedSnafu.fail()
                        }
                    }
                }
            }
        }
    }

    let s3logdir = S3LogDir::resolve(
        spark_application.spec.log_file_directory.as_ref(),
        spark_application.metadata.namespace.clone(),
        client,
    )
    .await
    .context(S3LogDirSnafu)?;

    let (serviceaccount, rolebinding) = build_spark_role_serviceaccount(&spark_application)?;
    client
        .apply_patch(CONTROLLER_NAME, &serviceaccount, &serviceaccount)
        .await
        .context(ApplyServiceAccountSnafu)?;
    client
        .apply_patch(CONTROLLER_NAME, &rolebinding, &rolebinding)
        .await
        .context(ApplyRoleBindingSnafu)?;

    let vector_aggregator_address = resolve_vector_aggregator_address(
        client,
        spark_application
            .namespace()
            .as_deref()
            .context(ObjectHasNoNamespaceSnafu)?,
        spark_application
            .spec
            .vector_aggregator_config_map_name
            .as_deref(),
    )
    .await
    .context(ResolveVectorAggregatorAddressSnafu)?;

    let spark_image = spark_application
        .spec
        .spark_image
        .as_deref()
        .context(ObjectHasNoSparkImageSnafu)?;

    let env_vars = spark_application.env();

    let driver_config = spark_application
        .driver_config()
        .context(FailedToResolveConfigSnafu)?;
    let driver_pod_template_config = PodTemplateConfig {
        role: SparkApplicationRole::Driver,
        resources: driver_config.resources,
        logging: driver_config.logging,
        volume_mounts: spark_application.driver_volume_mounts(&opt_s3conn, &s3logdir),
        affinity: driver_config.affinity,
    };
    let driver_pod_template_config_map = pod_template_config_map(
        &spark_application,
        &driver_pod_template_config,
        &env_vars,
        &opt_s3conn,
        &s3logdir,
        vector_aggregator_address.as_deref(),
    )?;
    client
        .apply_patch(
            CONTROLLER_NAME,
            &driver_pod_template_config_map,
            &driver_pod_template_config_map,
        )
        .await
        .context(ApplyApplicationSnafu)?;

    let executor_config = spark_application
        .executor_config()
        .context(FailedToResolveConfigSnafu)?;
    let executor_pod_template_config = PodTemplateConfig {
        role: SparkApplicationRole::Executor,
        resources: executor_config.resources,
        logging: executor_config.logging,
        volume_mounts: spark_application.executor_volume_mounts(&opt_s3conn, &s3logdir),
        affinity: executor_config.affinity,
    };
    let executor_pod_template_config_map = pod_template_config_map(
        &spark_application,
        &executor_pod_template_config,
        &env_vars,
        &opt_s3conn,
        &s3logdir,
        vector_aggregator_address.as_deref(),
    )?;
    client
        .apply_patch(
            CONTROLLER_NAME,
            &executor_pod_template_config_map,
            &executor_pod_template_config_map,
        )
        .await
        .context(ApplyApplicationSnafu)?;

    let job_commands = spark_application
        .build_command(
            serviceaccount.metadata.name.as_ref().unwrap(),
            &opt_s3conn,
            &s3logdir,
        )
        .context(BuildCommandSnafu)?;

    let submit_job_config_map =
        submit_job_config_map(&spark_application, vector_aggregator_address.as_deref())?;
    client
        .apply_patch(
            CONTROLLER_NAME,
            &submit_job_config_map,
            &submit_job_config_map,
        )
        .await
        .context(ApplyApplicationSnafu)?;

    let job = spark_job(
        &spark_application,
        spark_image,
        &serviceaccount,
        &env_vars,
        &job_commands,
        &opt_s3conn,
        &s3logdir,
    )?;
    client
        .apply_patch(CONTROLLER_NAME, &job, &job)
        .await
        .context(ApplyApplicationSnafu)?;

    Ok(Action::await_change())
}

fn init_containers(
    spark_application: &SparkApplication,
    logging: &Logging<SparkContainer>,
) -> Result<Vec<Container>> {
    let mut jcb = ContainerBuilder::new(CONTAINER_NAME_JOB).context(IllegalContainerNameSnafu)?;
    let job_container = spark_application.spec.image.as_ref().map(|job_image| {
        let mut args = Vec::new();
        if let Some(ContainerLogConfig {
            choice: Some(ContainerLogConfigChoice::Automatic(log_config)),
        }) = logging.containers.get(&SparkContainer::Job)
        {
            args.push(capture_shell_output(
                VOLUME_MOUNT_PATH_LOG,
                CONTAINER_NAME_JOB,
                log_config,
            ));
        };
        args.push(format!("echo Copying job files to {VOLUME_MOUNT_PATH_JOB}"));
        args.push(format!("cp /jobs/* {VOLUME_MOUNT_PATH_JOB}"));

        jcb.image(job_image)
            .command(vec!["/bin/bash".to_string(), "-c".to_string()])
            .args(vec![args.join(" && ")])
            .add_volume_mount(VOLUME_MOUNT_NAME_JOB, VOLUME_MOUNT_PATH_JOB)
            .add_volume_mount(VOLUME_MOUNT_NAME_LOG, VOLUME_MOUNT_PATH_LOG)
            .build()
    });

    let spark_image = spark_application
        .spec
        .spark_image
        .as_deref()
        .context(ObjectHasNoSparkImageSnafu)?;

    let mut rcb = ContainerBuilder::new(CONTAINER_NAME_REQ).context(IllegalContainerNameSnafu)?;
    let requirements_container = spark_application.requirements().map(|req| {
        let mut args = Vec::new();
        if let Some(ContainerLogConfig {
            choice: Some(ContainerLogConfigChoice::Automatic(log_config)),
        }) = logging.containers.get(&SparkContainer::Requirements)
        {
            args.push(capture_shell_output(
                VOLUME_MOUNT_PATH_LOG,
                CONTAINER_NAME_REQ,
                log_config,
            ));
        };
        args.push(format!(
            "echo Installing requirements to {VOLUME_MOUNT_PATH_REQ}: {req}"
        ));
        args.push(format!(
            "pip install --target={VOLUME_MOUNT_PATH_REQ} {req}"
        ));

        rcb.image(spark_image)
            .command(vec!["/bin/bash".to_string(), "-c".to_string()])
            .args(vec![args.join(" && ")])
            .add_volume_mount(VOLUME_MOUNT_NAME_REQ, VOLUME_MOUNT_PATH_REQ)
            .add_volume_mount(VOLUME_MOUNT_NAME_LOG, VOLUME_MOUNT_PATH_LOG);
        if let Some(image_pull_policy) = spark_application.spark_image_pull_policy() {
            rcb.image_pull_policy(image_pull_policy.to_string());
        }
        rcb.build()
    });

    Ok(vec![job_container, requirements_container]
        .into_iter()
        .flatten()
        .collect())
}

#[allow(clippy::too_many_arguments)]
fn pod_template(
    spark_application: &SparkApplication,
    config: &PodTemplateConfig,
    volumes: &[Volume],
    env: &[EnvVar],
) -> Result<Pod> {
    let container_name = SparkContainer::Spark.to_string();

    let mut cb = ContainerBuilder::new(&container_name).context(IllegalContainerNameSnafu)?;
    cb.add_volume_mounts(config.volume_mounts.clone())
        .add_env_vars(env.to_vec())
        .resources(config.resources.clone().into());

    if config.logging.enable_vector_agent {
        cb.add_env_var(
            "_STACKABLE_POST_HOOK",
            ["sleep 5", &shutdown_vector_command(VOLUME_MOUNT_PATH_LOG)].join("; "),
        );
    }

    if let Some(image_pull_policy) = spark_application.spark_image_pull_policy() {
        cb.image_pull_policy(image_pull_policy.to_string());
    }

    let mut pb = PodBuilder::new();
    pb.metadata(
        ObjectMetaBuilder::new()
            .name(&container_name)
            // this reference is not pointing to a controller but only provides a UID that can used to clean up resources
            // cleanly (specifically driver pods and related config maps) when the spark application is deleted.
            .ownerreference_from_resource(spark_application, None, None)
            .context(ObjectMissingMetadataForOwnerRefSnafu)?
            .with_recommended_labels(spark_application.build_recommended_labels(&container_name))
            .build(),
    )
    .add_container(cb.build())
    .add_volumes(volumes.to_vec())
    .security_context(security_context());

    pb.affinity(&config.affinity);

    let init_containers = init_containers(spark_application, &config.logging).unwrap();

    for init_container in init_containers {
        pb.add_init_container(init_container.clone());
    }

    if let Some(image_pull_secrets) = spark_application.spark_image_pull_secrets() {
        pb.image_pull_secrets(
            image_pull_secrets
                .iter()
                .flat_map(|secret| secret.name.clone()),
        );
    }

    if config.logging.enable_vector_agent {
        pb.add_container(vector_container(
            &ResolvedProductImage {
                product_version: "".into(),
                app_version_label: "".into(),
                image: spark_application.spec.spark_image.clone().unwrap(),
                image_pull_policy: "".into(),
                pull_secrets: None,
            },
            VOLUME_MOUNT_NAME_CONFIG,
            VOLUME_MOUNT_NAME_LOG,
            config.logging.containers.get(&SparkContainer::Vector),
        ));
    }

    pb.build().context(PodTemplateConfigMapSnafu)
}

fn pod_template_config_map(
    spark_application: &SparkApplication,
    config: &PodTemplateConfig,
    env: &[EnvVar],
    s3conn: &Option<S3ConnectionSpec>,
    s3logdir: &Option<S3LogDir>,
    vector_aggregator_address: Option<&str>,
) -> Result<ConfigMap> {
    let cm_name = spark_application.pod_template_config_map_name(config.role.clone());

    let log_config_map = if let Some(ContainerLogConfig {
        choice:
            Some(ContainerLogConfigChoice::Custom(CustomContainerLogConfig {
                custom: ConfigMapLogConfig { config_map },
            })),
    }) = config.logging.containers.get(&SparkContainer::Spark)
    {
        config_map.into()
    } else {
        cm_name.clone()
    };

<<<<<<< HEAD
    let mut volumes = spark_application.volumes(s3conn, s3logdir, &log_config_map);
    volumes.push(
        VolumeBuilder::new(VOLUME_MOUNT_NAME_CONFIG)
            .with_config_map(&cm_name)
            .build(),
    );

    let template = pod_template(spark_application, config, volumes.as_ref(), env)?;

    let mut cm_builder = ConfigMapBuilder::new();
=======
    let driver_config = spark_application
        .driver_config()
        .context(FailedToResolveConfigSnafu)?;
    let driver_template = pod_template(
        spark_application,
        CONTAINER_NAME_DRIVER,
        init_containers,
        volumes.as_ref(),
        spark_application
            .driver_volume_mounts(&driver_config, s3conn, s3logdir)
            .as_ref(),
        env,
        spark_application
            .affinity(SparkApplicationRole::Driver)
            .ok(),
    )?;
    let executor_config = spark_application
        .executor_config()
        .context(FailedToResolveConfigSnafu)?;
    let executor_template = pod_template(
        spark_application,
        CONTAINER_NAME_EXECUTOR,
        init_containers,
        volumes.as_ref(),
        spark_application
            .executor_volume_mounts(&executor_config, s3conn, s3logdir)
            .as_ref(),
        env,
        spark_application
            .affinity(SparkApplicationRole::Executor)
            .ok(),
    )?;
>>>>>>> b5ccdb72

    cm_builder
        .metadata(
            ObjectMetaBuilder::new()
                .name_and_namespace(spark_application)
                .name(&cm_name)
                .ownerreference_from_resource(spark_application, None, Some(true))
                .context(ObjectMissingMetadataForOwnerRefSnafu)?
                .with_recommended_labels(
                    spark_application.build_recommended_labels("pod-templates"),
                )
                .build(),
        )
        .add_data(
            POD_TEMPLATE_FILE,
            serde_yaml::to_string(&template).context(PodTemplateSerdeSnafu)?,
        );

    product_logging::extend_config_map(
        &RoleGroupRef {
            cluster: ObjectRef::from_obj(spark_application),
            role: String::new(),
            role_group: String::new(),
        },
        vector_aggregator_address,
        &config.logging,
        SparkContainer::Spark,
        SparkContainer::Vector,
        &mut cm_builder,
    )
    .context(InvalidLoggingConfigSnafu { cm_name })?;

    cm_builder.build().context(PodTemplateConfigMapSnafu)
}

fn submit_job_config_map(
    spark_application: &SparkApplication,
    vector_aggregator_address: Option<&str>,
) -> Result<ConfigMap> {
    let cm_name = spark_application.submit_job_config_map_name();

    // TODO Do not use SparkContainer for submit job
    let config = spark_application
        .job_config()
        .context(FailedToResolveConfigSnafu)?;

    let mut cm_builder = ConfigMapBuilder::new();

    cm_builder.metadata(
        ObjectMetaBuilder::new()
            .name_and_namespace(spark_application)
            .name(&cm_name)
            .ownerreference_from_resource(spark_application, None, Some(true))
            .context(ObjectMissingMetadataForOwnerRefSnafu)?
            .with_recommended_labels(spark_application.build_recommended_labels("spark-submit"))
            .build(),
    );

    product_logging::extend_config_map(
        &RoleGroupRef {
            cluster: ObjectRef::from_obj(spark_application),
            role: String::new(),
            role_group: String::new(),
        },
        vector_aggregator_address,
        &config.logging,
        SparkContainer::Spark,
        SparkContainer::Vector,
        &mut cm_builder,
    )
    .context(InvalidLoggingConfigSnafu { cm_name })?;

    cm_builder.build().context(PodTemplateConfigMapSnafu)
}

#[allow(clippy::too_many_arguments)]
fn spark_job(
    spark_application: &SparkApplication,
    spark_image: &str,
    serviceaccount: &ServiceAccount,
    env: &[EnvVar],
    job_commands: &[String],
    s3conn: &Option<S3ConnectionSpec>,
    s3logdir: &Option<S3LogDir>,
) -> Result<Job> {
<<<<<<< HEAD
    let mut cb = ContainerBuilder::new("spark-submit").context(IllegalContainerNameSnafu)?;
=======
    let mut cb =
        ContainerBuilder::new("spark-submit").with_context(|_| IllegalContainerNameSnafu {
            container_name: APP_NAME.to_string(),
        })?;
>>>>>>> b5ccdb72
    let job_config = spark_application
        .job_config()
        .context(FailedToResolveConfigSnafu)?;

    let log_config_map = if let Some(ContainerLogConfig {
        choice:
            Some(ContainerLogConfigChoice::Custom(CustomContainerLogConfig {
                custom: ConfigMapLogConfig { config_map },
            })),
    }) = job_config.logging.containers.get(&SparkContainer::Spark)
    {
        config_map.into()
    } else {
        spark_application.submit_job_config_map_name()
    };

    let args = vec![
        job_commands.join(" "),
        "sleep 5".into(),
        shutdown_vector_command(VOLUME_MOUNT_PATH_LOG),
    ]
    .join(" && ");

    cb.image(spark_image)
        .command(vec!["/bin/bash".to_string(), "-c".to_string()])
        .args(vec![args])
        .resources(job_config.resources.into())
<<<<<<< HEAD
=======
        .args(vec!["-c".to_string(), job_commands.join(" ")])
>>>>>>> b5ccdb72
        .add_volume_mounts(spark_application.spark_job_volume_mounts(s3conn, s3logdir))
        .add_env_vars(env.to_vec())
        .add_env_var(
            "SPARK_SUBMIT_OPTS",
            format!(
                "-cp /stackable/spark/extra-jars/*:/stackable/spark/jars/* \
                -Dlog4j.configurationFile={VOLUME_MOUNT_PATH_LOG_CONFIG}/{LOG4J2_CONFIG_FILE}"
            ),
        )
        // TODO: move this to the image
        .add_env_var("SPARK_CONF_DIR", "/stackable/spark/conf");

    if let Some(image_pull_policy) = spark_application.spark_image_pull_policy() {
        cb.image_pull_policy(image_pull_policy.to_string());
    }

    let mut volumes = vec![
        VolumeBuilder::new(VOLUME_MOUNT_NAME_CONFIG)
            .with_config_map(spark_application.submit_job_config_map_name())
            .build(),
        VolumeBuilder::new(VOLUME_MOUNT_NAME_DRIVER_POD_TEMPLATES)
            .with_config_map(
                spark_application.pod_template_config_map_name(SparkApplicationRole::Driver),
            )
            .build(),
        VolumeBuilder::new(VOLUME_MOUNT_NAME_EXECUTOR_POD_TEMPLATES)
            .with_config_map(
                spark_application.pod_template_config_map_name(SparkApplicationRole::Executor),
            )
            .build(),
    ];
    volumes.extend(spark_application.volumes(s3conn, s3logdir, &log_config_map));

    let mut containers = vec![cb.build()];

    if job_config.logging.enable_vector_agent {
        containers.push(vector_container(
            &ResolvedProductImage {
                product_version: "".into(),
                app_version_label: "".into(),
                image: spark_application.spec.spark_image.clone().unwrap(),
                image_pull_policy: "".into(),
                pull_secrets: None,
            },
            VOLUME_MOUNT_NAME_CONFIG,
            VOLUME_MOUNT_NAME_LOG,
            job_config.logging.containers.get(&SparkContainer::Vector),
        ));
    }

    let pod = PodTemplateSpec {
        metadata: Some(
            ObjectMetaBuilder::new()
                .name("spark-submit")
                .with_recommended_labels(
                    spark_application.build_recommended_labels("spark-job-template"),
                )
                .build(),
        ),
        spec: Some(PodSpec {
            containers,
            restart_policy: Some("Never".to_string()),
            service_account_name: serviceaccount.metadata.name.clone(),
            volumes: Some(volumes),
            image_pull_secrets: spark_application.spark_image_pull_secrets(),
            security_context: Some(security_context()),
            ..PodSpec::default()
        }),
    };

    let job = Job {
        metadata: ObjectMetaBuilder::new()
            .name_and_namespace(spark_application)
            .ownerreference_from_resource(spark_application, None, Some(true))
            .context(ObjectMissingMetadataForOwnerRefSnafu)?
            .with_recommended_labels(spark_application.build_recommended_labels("spark-job"))
            .build(),
        spec: Some(JobSpec {
            template: pod,
            ttl_seconds_after_finished: Some(600),
            ..Default::default()
        }),
        status: None,
    };

    Ok(job)
}

/// For a given SparkApplication, we create a ServiceAccount with a RoleBinding to the ClusterRole
/// that allows the driver to create pods etc.
/// Both objects have an owner reference to the SparkApplication, as well as the same name as the app.
/// They are deleted when the job is deleted.
fn build_spark_role_serviceaccount(
    spark_app: &SparkApplication,
) -> Result<(ServiceAccount, RoleBinding)> {
    let sa_name = spark_app.metadata.name.as_ref().unwrap().to_string();
    let sa = ServiceAccount {
        metadata: ObjectMetaBuilder::new()
            .name_and_namespace(spark_app)
            .name(&sa_name)
            .ownerreference_from_resource(spark_app, None, Some(true))
            .context(ObjectMissingMetadataForOwnerRefSnafu)?
            .with_recommended_labels(spark_app.build_recommended_labels("service-account"))
            .build(),
        ..ServiceAccount::default()
    };
    let binding_name = &sa_name;
    let binding = RoleBinding {
        metadata: ObjectMetaBuilder::new()
            .name_and_namespace(spark_app)
            .name(binding_name)
            .ownerreference_from_resource(spark_app, None, Some(true))
            .context(ObjectMissingMetadataForOwnerRefSnafu)?
            .with_recommended_labels(spark_app.build_recommended_labels("role-binding"))
            .build(),
        role_ref: RoleRef {
            api_group: ClusterRole::GROUP.to_string(),
            kind: ClusterRole::KIND.to_string(),
            name: SPARK_CLUSTER_ROLE.to_string(),
        },
        subjects: Some(vec![Subject {
            api_group: Some(ServiceAccount::GROUP.to_string()),
            kind: ServiceAccount::KIND.to_string(),
            name: sa_name,
            namespace: sa.metadata.namespace.clone(),
        }]),
    };
    Ok((sa, binding))
}

fn security_context() -> PodSecurityContext {
    PodSecurityContext {
        run_as_user: Some(1000),
        run_as_group: Some(1000),
        fs_group: Some(1000),
        ..PodSecurityContext::default()
    }
}

pub fn error_policy(_obj: Arc<SparkApplication>, _error: &Error, _ctx: Arc<Ctx>) -> Action {
    Action::requeue(Duration::from_secs(5))
}<|MERGE_RESOLUTION|>--- conflicted
+++ resolved
@@ -80,19 +80,8 @@
     },
     #[snafu(display("no spark base image specified"))]
     ObjectHasNoSparkImage,
-<<<<<<< HEAD
-    #[snafu(display("invalid pod template"))]
-    PodTemplate {
-        source: stackable_operator::error::Error,
-    },
     #[snafu(display("pod template serialization"))]
     PodTemplateSerde { source: serde_yaml::Error },
-=======
-    #[snafu(display("driver pod template serialization"))]
-    DriverPodTemplateSerde { source: serde_yaml::Error },
-    #[snafu(display("executor pod template serialization"))]
-    ExecutorPodTemplateSerde { source: serde_yaml::Error },
->>>>>>> b5ccdb72
     #[snafu(display("s3 bucket error"))]
     S3Bucket {
         source: stackable_operator::error::Error,
@@ -224,9 +213,13 @@
         .context(FailedToResolveConfigSnafu)?;
     let driver_pod_template_config = PodTemplateConfig {
         role: SparkApplicationRole::Driver,
-        resources: driver_config.resources,
-        logging: driver_config.logging,
-        volume_mounts: spark_application.driver_volume_mounts(&opt_s3conn, &s3logdir),
+        resources: driver_config.resources.clone(),
+        logging: driver_config.logging.clone(),
+        volume_mounts: spark_application.driver_volume_mounts(
+            &driver_config,
+            &opt_s3conn,
+            &s3logdir,
+        ),
         affinity: driver_config.affinity,
     };
     let driver_pod_template_config_map = pod_template_config_map(
@@ -251,9 +244,13 @@
         .context(FailedToResolveConfigSnafu)?;
     let executor_pod_template_config = PodTemplateConfig {
         role: SparkApplicationRole::Executor,
-        resources: executor_config.resources,
-        logging: executor_config.logging,
-        volume_mounts: spark_application.executor_volume_mounts(&opt_s3conn, &s3logdir),
+        resources: executor_config.resources.clone(),
+        logging: executor_config.logging.clone(),
+        volume_mounts: spark_application.executor_volume_mounts(
+            &executor_config,
+            &opt_s3conn,
+            &s3logdir,
+        ),
         affinity: executor_config.affinity,
     };
     let executor_pod_template_config_map = pod_template_config_map(
@@ -476,7 +473,6 @@
         cm_name.clone()
     };
 
-<<<<<<< HEAD
     let mut volumes = spark_application.volumes(s3conn, s3logdir, &log_config_map);
     volumes.push(
         VolumeBuilder::new(VOLUME_MOUNT_NAME_CONFIG)
@@ -487,40 +483,6 @@
     let template = pod_template(spark_application, config, volumes.as_ref(), env)?;
 
     let mut cm_builder = ConfigMapBuilder::new();
-=======
-    let driver_config = spark_application
-        .driver_config()
-        .context(FailedToResolveConfigSnafu)?;
-    let driver_template = pod_template(
-        spark_application,
-        CONTAINER_NAME_DRIVER,
-        init_containers,
-        volumes.as_ref(),
-        spark_application
-            .driver_volume_mounts(&driver_config, s3conn, s3logdir)
-            .as_ref(),
-        env,
-        spark_application
-            .affinity(SparkApplicationRole::Driver)
-            .ok(),
-    )?;
-    let executor_config = spark_application
-        .executor_config()
-        .context(FailedToResolveConfigSnafu)?;
-    let executor_template = pod_template(
-        spark_application,
-        CONTAINER_NAME_EXECUTOR,
-        init_containers,
-        volumes.as_ref(),
-        spark_application
-            .executor_volume_mounts(&executor_config, s3conn, s3logdir)
-            .as_ref(),
-        env,
-        spark_application
-            .affinity(SparkApplicationRole::Executor)
-            .ok(),
-    )?;
->>>>>>> b5ccdb72
 
     cm_builder
         .metadata(
@@ -606,14 +568,7 @@
     s3conn: &Option<S3ConnectionSpec>,
     s3logdir: &Option<S3LogDir>,
 ) -> Result<Job> {
-<<<<<<< HEAD
     let mut cb = ContainerBuilder::new("spark-submit").context(IllegalContainerNameSnafu)?;
-=======
-    let mut cb =
-        ContainerBuilder::new("spark-submit").with_context(|_| IllegalContainerNameSnafu {
-            container_name: APP_NAME.to_string(),
-        })?;
->>>>>>> b5ccdb72
     let job_config = spark_application
         .job_config()
         .context(FailedToResolveConfigSnafu)?;
@@ -641,10 +596,6 @@
         .command(vec!["/bin/bash".to_string(), "-c".to_string()])
         .args(vec![args])
         .resources(job_config.resources.into())
-<<<<<<< HEAD
-=======
-        .args(vec!["-c".to_string(), job_commands.join(" ")])
->>>>>>> b5ccdb72
         .add_volume_mounts(spark_application.spark_job_volume_mounts(s3conn, s3logdir))
         .add_env_vars(env.to_vec())
         .add_env_var(
