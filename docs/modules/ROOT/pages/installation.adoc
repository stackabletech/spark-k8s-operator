--- conflicted
+++ resolved
@@ -44,32 +44,8 @@
 
 == Additional/Optional components
 
-<<<<<<< HEAD
-This operator is written in Rust and is developed against the latest stable Rust release (1.59 at
-the time of writing).
-
-[source]
-----
-cargo run -- crd | kubectl apply -f -
-cargo run -- run
-----
-
-== Additional/Optional components
-
-The above describes the installation of the operator alone and is sufficient for spark jobs that do not require any external dependencies. In practice, this is often not the case and spark- and/or job-dependencies will be required. These can be made available in different ways - e.g. by including them in the spark images used by `spark-submit`, reading them external repositories or by using local external storage such as Kuberentes persistent volumes. This last option requires the following:
-
-== External Storage
-
-include::external_storage.adoc[]
-
-== Role-based Access Control (RBAC)
-
-include::rbac.adoc[]
-
-=======
 The above describes the installation of the operator alone and is sufficient for spark jobs that do not require any external dependencies. In practice, this is often not the case and spark- and/or job-dependencies will be required. These can be made available in different ways - e.g. by including them in the spark images used by `spark-submit`, reading them external repositories or by using local external storage such as Kuberentes persistent volumes. See the <<job_dependencies.adoc#,Job Dependencies>> page for detailed information.
 
->>>>>>> 068aac79
 == Examples
 
 The examples provided with the operator code show different ways of combining these elements.