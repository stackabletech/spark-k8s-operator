--- conflicted
+++ resolved
@@ -13,19 +13,13 @@
   - name: ny-tlc-report
     values:
       - 0.1.0
-<<<<<<< HEAD
-  - name: spark-latest
-    values:
-      - 3.4.0-stackable0.0.0-dev
   - name: postgresql
     values:
       - 42.6.0
-=======
   - name: s3-use-tls
     values:
       - "false"
       - "true"
->>>>>>> 019b18c4
 tests:
   - name: smoke
     dimensions:
@@ -76,13 +70,11 @@
       - spark
       - ny-tlc-report
       - openshift
-<<<<<<< HEAD
   - name: postgresql
     dimensions:
-      - spark-latest
+      - spark
       - postgresql
       - openshift
-=======
 suites:
   - name: nightly
     patch:
@@ -103,5 +95,4 @@
           - name: openshift
             expr: "true"
           - name: s3-use-tls
-            expr: "true"
->>>>>>> 019b18c4
+            expr: "true"