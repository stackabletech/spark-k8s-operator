--- conflicted
+++ resolved
@@ -10,13 +10,10 @@
       # Alternatively, if you want to use a custom image, append a comma and the full image name to the product version
       # as in the example below.
       # - 3.5.0,docker.stackable.tech/sandbox/spark-k8s:3.5.0-stackable0.0.0-dev
-<<<<<<< HEAD
-=======
   - name: spark-delta-lake
     values:
       - 3.5.0
       # - 3.5.0,docker.stackable.tech/sandbox/spark-k8s:3.5.0-stackable0.0.0-dev
->>>>>>> 98299e28
   - name: ny-tlc-report
     values:
       - 0.1.0
