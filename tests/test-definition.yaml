#
# To run these tests on OpenShift you have to ensure that:
# 1. The "openshift" dimension below is set to "true"
#
---
dimensions:
  - name: openshift
    values:
      - "false"
  - name: spark
    values:
      - 3.3.0-stackable0.0.0-dev
      - 3.4.0-stackable0.0.0-dev
  - name: ny-tlc-report
    values:
      - 0.1.0
<<<<<<< HEAD
  - name: examples
    values:
      - 3.3.0
  - name: s3-use-tls
    values: 
      - "false"
      - "true"
=======
>>>>>>> bf2801f0
tests:
  - name: spark-history-server
    dimensions:
      - spark
      - openshift
  - name: spark-pi-private-s3
    dimensions:
      - spark
      - openshift
  - name: spark-pi-public-s3
    dimensions:
      - spark
      - openshift
  - name: spark-ny-public-s3
    dimensions:
      - spark
<<<<<<< HEAD
      - s3-use-tls
      - stackable
=======
>>>>>>> bf2801f0
      - openshift
  - name: spark-examples
    dimensions:
      - spark
      - openshift
  - name: pyspark-ny-public-s3
    dimensions:
      - spark
      - openshift
  - name: pyspark-ny-public-s3-image
    dimensions:
      - spark
      - ny-tlc-report
      - openshift
  - name: resources
    dimensions:
      - spark
      - openshift
  - name: logging
    dimensions:
      - spark
      - ny-tlc-report
      - openshift<|MERGE_RESOLUTION|>--- conflicted
+++ resolved
@@ -14,16 +14,10 @@
   - name: ny-tlc-report
     values:
       - 0.1.0
-<<<<<<< HEAD
-  - name: examples
-    values:
-      - 3.3.0
   - name: s3-use-tls
     values: 
       - "false"
       - "true"
-=======
->>>>>>> bf2801f0
 tests:
   - name: spark-history-server
     dimensions:
@@ -40,11 +34,7 @@
   - name: spark-ny-public-s3
     dimensions:
       - spark
-<<<<<<< HEAD
       - s3-use-tls
-      - stackable
-=======
->>>>>>> bf2801f0
       - openshift
   - name: spark-examples
     dimensions:
