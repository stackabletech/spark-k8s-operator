--- conflicted
+++ resolved
@@ -129,9 +129,6 @@
             .map(|req| req.join(" "))
     }
 
-<<<<<<< HEAD
-    pub fn build_command(&self, serviceaccount_name: &str) -> Result<Vec<String>, Error> {
-=======
     pub fn env(&self) -> Vec<EnvVar> {
         let tmp = self.spec.env.as_ref();
         tmp.iter().flat_map(|e| e.iter()).cloned().collect()
@@ -162,8 +159,7 @@
         tmp.iter().flat_map(|v| v.iter()).cloned().collect()
     }
 
-    pub fn build_command(&self) -> Result<Vec<String>, Error> {
->>>>>>> 4ff94bc5
+    pub fn build_command(&self, serviceaccount_name: &str) -> Result<Vec<String>, Error> {
         // mandatory properties
         let mode = self.mode().context(ObjectHasNoDeployModeSnafu)?;
         let name = self.metadata.name.clone().context(ObjectHasNoNameSnafu)?;
