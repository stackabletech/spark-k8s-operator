--- conflicted
+++ resolved
@@ -11,10 +11,7 @@
 use stackable_operator::{
     YamlSchema,
     cli::{Command, RunArguments},
-<<<<<<< HEAD
-=======
     eos::EndOfSupportChecker,
->>>>>>> 03051af0
     k8s_openapi::api::{
         apps::v1::StatefulSet,
         core::v1::{ConfigMap, Pod, Service},
@@ -90,11 +87,7 @@
             operator_environment: _,
             watch_namespace,
             product_config,
-<<<<<<< HEAD
-            maintenance: _,
-=======
             maintenance,
->>>>>>> 03051af0
             common,
         }) => {
             // NOTE (@NickLarsenNZ): Before stackable-telemetry was used:
